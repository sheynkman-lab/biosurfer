--- conflicted
+++ resolved
@@ -62,12 +62,7 @@
 expression = expression.filter(items=all_pb_ids, axis=0).rename(lambda name: name.split('_')[0], axis=1)
 for days in (0, 2, 4, 10):
     expression[f't{days}'] = expression[[col for col in expression.columns if col.startswith(f't{days}')]].mean(axis=1)
-<<<<<<< HEAD
 expression['abundant'] = expression[['t0', 't2', 't4', 't10']].applymap(lambda x: x >= 1.0).any(axis=1)
-=======
-expression['total'] = expression.iloc[:, -4:].sum(axis=1)
-expression['frac_total'] = expression['total'] / sum(expression['total'])
->>>>>>> b650caec
 
 # %%
 print('Loading sQTL table...')
@@ -159,21 +154,11 @@
         'H4': h4,
         'pairs': 0
     }
-<<<<<<< HEAD
-    gene_start = min(tx.start for tx in transcripts)
-    gene_stop = max(tx.stop for tx in transcripts)
-    pb_transcripts = {tx for tx in transcripts if isinstance(tx, PacBioTranscript)}
-    not_using, using = split_transcripts_on_junction_usage(junc, filter(attrgetter('orfs'), pb_transcripts))
-    using = sorted(using, key=sortkey)
-    not_using = sorted(not_using, key=sortkey)
-    if not using or not not_using:
-=======
     pb_transcripts = {tx for tx in gene.transcripts if isinstance(tx, PacBioTranscript) and all(orf.has_stop_codon for orf in tx.orfs)}
     lacking, containing = split_transcripts_on_junction_usage(junc, filter(attrgetter('orfs'), pb_transcripts))
     containing = sorted(containing, key=sortkey)
     lacking = sorted(lacking, key=sortkey)
     if not containing or not lacking:
->>>>>>> b650caec
         return None
     
     gc_transcripts = sorted((tx for tx in transcripts if isinstance(tx, GencodeTranscript)), key=attrgetter('appris'), reverse=True)
@@ -197,16 +182,11 @@
 
     # calculate fraction of pairs where one isoform is NMD and other is not
     junc_info['NMD'] = None
-<<<<<<< HEAD
-    with ExceptionLogger(f'Error for {gene_name} {junc}'):
-        junc_info['NMD'] = sum(tx1.primary_orf.nmd ^ tx2.primary_orf.nmd for tx1, tx2 in pairs) / n_pairs
-=======
     with ExceptionLogger(f'Error for {gene.name} {junc}'):
         junc_info['NMD'] = sum(
             float(tx1.primary_orf.nmd ^ tx2.primary_orf.nmd) * weights[tx1, tx2]
             for tx1, tx2 in pairs
         )
->>>>>>> b650caec
 
     # calculate weighted mean of change in sequence length for junction-related pblocks
     junc_info['avg_delta_length'] = np.average(
@@ -245,11 +225,7 @@
             gs = GridSpec(1, 5)
             isoplot.draw_all_isoforms(subplot_spec=gs[:-1])
             isoplot.draw_frameshifts(anchor=anchor_tx)
-<<<<<<< HEAD
-            isoplot.draw_region(type='line', color='k', linestyle='--', linewidth=1, track=len(gc_transcripts) + len(using) + 0.5, start=gene_start, stop=gene_stop)
-=======
             isoplot.draw_region(type='line', color='k', linestyle='--', linewidth=1, track=len(gc_transcripts) + len(containing) + 0.5, start=gene.start, stop=gene.stop)
->>>>>>> b650caec
             isoplot.draw_background_rect(start=junc.donor, stop=junc.acceptor, facecolor='#f0f0f0')
             for pblock in pblocks:
                 isoplot.draw_protein_block(pblock, alpha=weights[pblock.anchor.transcript, pblock.other.transcript]**0.5)
@@ -258,11 +234,7 @@
             heatmap_ax = isoplot.fig.add_subplot(gs[-1])
             all_accessions = [getattr(tx, 'accession', None) for tx in isoplot.transcripts]
             pb_accessions = [getattr(tx, 'accession', None) for tx in isoplot.transcripts if isinstance(tx, PacBioTranscript)]
-<<<<<<< HEAD
-            expression_sub = expression.loc[pb_accessions][['t0', 't2', 't4', 't10']]
-=======
             expression_sub = expression.loc[pb_accessions][['t0', 't2', 't4', 't10', 'total']]
->>>>>>> b650caec
             expression_sub = expression_sub.reindex(index=all_accessions, fill_value=0)
             # expression_sub['total'] = expression_sub.sum(axis=1)
             expression_sub.iloc[-1, :] = expression_sub.sum(axis=0)
