--- conflicted
+++ resolved
@@ -17,14 +17,6 @@
                                    Transcript)
 from brokenaxes import BrokenAxes
 
-<<<<<<< HEAD
-=======
-from biosurfer.core.alignments import TranscriptBasedAlignment
-from biosurfer.core.constants import TranscriptLevelAlignmentCategory
-from biosurfer.core.helpers import Interval, IntervalTree
-from biosurfer.core.models import ORF, Gene, Protein, Strand, Transcript
-
->>>>>>> 2d1cb8cb
 if TYPE_CHECKING:
     from matplotlib.axes import Axes
     from matplotlib.figure import Figure
