--- conflicted
+++ resolved
@@ -6,11 +6,7 @@
 from operator import attrgetter
 from typing import Iterable, List, MutableSequence, Optional, Union
 
-<<<<<<< HEAD
 from biosurfer.core.constants import AminoAcid, AnnotationFlag
-=======
-from biosurfer.core.constants import AminoAcid
->>>>>>> 2d1cb8cb
 from biosurfer.core.constants import ProteinLevelAlignmentCategory as ProteinAlignCat
 from biosurfer.core.constants import ProteinRegion, Strand
 from biosurfer.core.constants import TranscriptLevelAlignmentCategory as TranscriptAlignCat
@@ -128,11 +124,7 @@
         return f'{self.parent}:tblock{self.position}-{self.category}'
 
 
-<<<<<<< HEAD
 PBLOCK_FIELDS = ('anchor', 'other', 'region', 'category', 'event', 'flags', 'annotation')
-=======
-PBLOCK_FIELDS =  ('anchor', 'other', 'region', 'category', 'event', 'annotation')
->>>>>>> 2d1cb8cb
 
 class ProteinAlignmentBlock(AlignmentBlock):
     def __init__(self, parent, position, tblocks: Sequence['TranscriptAlignmentBlock'], category: 'ProteinAlignCat'):
@@ -150,12 +142,8 @@
     
     @property
     def annotation(self):
-<<<<<<< HEAD
         out = ', \n'.join(filter(None, [annotation for tblock in self.transcript_blocks for annotation in tblock._annotations] + self._annotations))
         return out if out else None
-=======
-        return ', \n'.join(self._annotations) if self._annotations else None
->>>>>>> 2d1cb8cb
     
     @property
     def event(self):
@@ -171,25 +159,16 @@
         else:
             self._event = 'complex'
 
-<<<<<<< HEAD
     @property
     def flags(self):
         result = AnnotationFlag.NONE
         for tblock in self.transcript_blocks:
             result |= tblock.flags
         return result
-=======
+
     def to_dict(self):
         return {field: getattr(self, field) for field in PBLOCK_FIELDS}
->>>>>>> 2d1cb8cb
-
-    def to_dict(self):
-        return {field: getattr(self, field) for field in PBLOCK_FIELDS}
-
-<<<<<<< HEAD
-
-=======
->>>>>>> 2d1cb8cb
+
 class TranscriptBasedAlignment(ResidueAlignmentSequence):
     def __init__(self, anchor: 'Protein', other: 'Protein'):
         if anchor.orf.gene is not other.orf.gene:
@@ -260,18 +239,13 @@
                         prev_anchor_exon = tblock._prev_match_or_frame_tblock[-1].anchor.codon[0].exon
                         next_anchor_exon = tblock._next_match_or_frame_tblock[0].anchor.codon[2].exon
                         if prev_anchor_exon is next_anchor_exon:
-<<<<<<< HEAD
                             tblock._annotations.append(f'portion of {prev_anchor_exon} intronized')
                             tblock.flags |= AnnotationFlag.IX
-=======
-                            pblock._annotations.append(f'portion of {prev_anchor_exon} intronized')
->>>>>>> 2d1cb8cb
                             pblock.event = 'IX'
                         else:
                             e_first = first_exon.position
                             e_last = last_exon.position
                             if prev_anchor_exon is first_exon:
-<<<<<<< HEAD
                                 tblock._annotations.append(f'{first_exon} shortened by alternative splice donor')
                                 tblock.flags |= AnnotationFlag.A5SS
                                 pblock.event = 'A5SS-del'
@@ -279,31 +253,17 @@
                             if next_anchor_exon is last_exon:
                                 tblock._annotations.append(f'{last_exon} shortened by alternative splice acceptor')
                                 tblock.flags |= AnnotationFlag.A3SS
-=======
-                                pblock._annotations.append(f'{first_exon} shortened by alternative splice donor')
-                                pblock.event = 'A5SS-del'
-                                e_first += 1
-                            if next_anchor_exon is last_exon:
-                                pblock._annotations.append(f'{last_exon} shortened by alternative splice acceptor')
->>>>>>> 2d1cb8cb
                                 pblock.event = 'A3SS-del'
                                 e_last -= 1
                             first_skipped_exon = anchor_transcript.exons[e_first-1]
                             last_skipped_exon = anchor_transcript.exons[e_last-1]
                             if first_skipped_exon is last_skipped_exon:
-<<<<<<< HEAD
                                 tblock._annotations.append(f'{first_skipped_exon} skipped')
                                 tblock.flags |= AnnotationFlag.SE
                                 pblock.event = 'SE'
                             elif e_first < e_last:
                                 tblock._annotations.append(f'exons {first_skipped_exon} to {last_skipped_exon} skipped')
                                 tblock.flags |= AnnotationFlag.SE
-=======
-                                pblock._annotations.append(f'{first_skipped_exon} skipped')
-                                pblock.event = 'SE'
-                            elif e_first < e_last:
-                                pblock._annotations.append(f'exons {first_skipped_exon} to {last_skipped_exon} skipped')
->>>>>>> 2d1cb8cb
                                 pblock.event = 'SE'
                 
                 elif tblock.category is TranscriptAlignCat.INSERTION:
@@ -316,17 +276,12 @@
                         prev_other_exon = tblock._prev_match_or_frame_tblock[-1].other.codon[0].exon
                         next_other_exon = tblock._next_match_or_frame_tblock[0].other.codon[2].exon
                         if prev_other_exon is next_other_exon:
-<<<<<<< HEAD
                             tblock._annotations.append(f'retained intron between {prev_anchor_exon} and {next_anchor_exon}')
                             tblock.flags |= AnnotationFlag.IR
-=======
-                            pblock._annotations.append(f'retained intron between {prev_anchor_exon} and {next_anchor_exon}')
->>>>>>> 2d1cb8cb
                             pblock.event = 'IR'
                         else:
                             number_of_included_exons = last_exon.position - first_exon.position + 1
                             if prev_other_exon is first_exon:
-<<<<<<< HEAD
                                 tblock._annotations.append(f'{prev_anchor_exon} lengthened by alternative splice donor')
                                 tblock.flags |= AnnotationFlag.A5SS
                                 pblock.event = 'A5SS-ins'
@@ -343,20 +298,6 @@
                             elif number_of_included_exons > 1:
                                 tblock._annotations.append(f'{number_of_included_exons} exons included between {prev_anchor_exon} and {next_anchor_exon}')
                                 tblock.flags |= AnnotationFlag.IE
-=======
-                                pblock._annotations.append(f'{prev_anchor_exon} lengthened by alternative splice donor')
-                                pblock.event = 'A5SS-ins'
-                                number_of_included_exons -= 1
-                            if next_other_exon is last_exon:
-                                pblock._annotations.append(f'{next_anchor_exon} lengthened by alternative splice acceptor')
-                                pblock.event = 'A3SS-ins'
-                                number_of_included_exons -= 1
-                            if number_of_included_exons == 1:
-                                pblock._annotations.append(f'exon included between {prev_anchor_exon} and {next_anchor_exon}')
-                                pblock.event = 'IE'
-                            elif number_of_included_exons > 1:
-                                pblock._annotations.append(f'{number_of_included_exons} exons included between {prev_anchor_exon} and {next_anchor_exon}')
->>>>>>> 2d1cb8cb
                                 pblock.event = 'IE'
                 
                 elif tblock.category is TranscriptAlignCat.EDGE_MISMATCH:
@@ -369,10 +310,7 @@
                         pblock._annotations.append(f'{first_exon} translated in different frame')
                     else:
                         pblock._annotations.append(f'{first_exon} to {last_exon} translated in different frame')
-<<<<<<< HEAD
                     tblock.flags |= AnnotationFlag.SIF
-=======
->>>>>>> 2d1cb8cb
                     pblock.event = 'FS'
         
         # classify N-terminal changes (if any)
@@ -398,7 +336,6 @@
                     # mutually shared start codons
                     if other_transcript is downstream_start_transcript:
                         nterminal_pblock._annotations.append('usage of downstream alternative TIS')  # TODO: indicate anchor exon
-<<<<<<< HEAD
                         for tblock in nterminal_pblock.transcript_blocks:
                             tblock.flags |= AnnotationFlag.DN_TIS
                         nterminal_pblock.event = 'dnTIS'
@@ -406,17 +343,11 @@
                         nterminal_pblock._annotations.append('usage of upstream alternative TIS')  # TODO: indicate anchor exon
                         for tblock in nterminal_pblock.transcript_blocks:
                             tblock.flags |= AnnotationFlag.UP_TIS
-=======
-                        nterminal_pblock.event = 'dnTIS'
-                    else:
-                        nterminal_pblock._annotations.append('usage of upstream alternative TIS')  # TODO: indicate anchor exon
->>>>>>> 2d1cb8cb
                         nterminal_pblock.event = 'upTIS'
                 else:
                     # shared upstream start, exclusive downstream start
                     if other_transcript is downstream_start_transcript:
                         nterminal_pblock._annotations.append('usage of downstream alternative TIS revealed by splicing')  # TODO: indicate surrounding anchor exons
-<<<<<<< HEAD
                         for tblock in nterminal_pblock.transcript_blocks:
                             tblock.flags |= AnnotationFlag.DN_TIS
                         nterminal_pblock.event = 'dnTIS'
@@ -424,11 +355,6 @@
                         nterminal_pblock._annotations.append('downstream start codon spliced out leading to usage of upstream start codon')  # TODO: indicate anchor exon
                         for tblock in nterminal_pblock.transcript_blocks:
                             tblock.flags |= AnnotationFlag.UIC
-=======
-                        nterminal_pblock.event = 'dnTIS'
-                    else:
-                        nterminal_pblock._annotations.append('downstream start codon spliced out leading to usage of upstream start codon')  # TODO: indicate anchor exon
->>>>>>> 2d1cb8cb
                         nterminal_pblock.event = 'UIC-splice'
             else:
                 if downstream_start_codon_shared_nts == 3:
@@ -438,32 +364,23 @@
                     elif strand is Strand.MINUS:
                         caused_by_alt_tss = upstream_start_codon[0] > downstream_start_transcript.stop
                     if other_transcript is downstream_start_transcript:
-<<<<<<< HEAD
                         for tblock in nterminal_pblock.transcript_blocks:
                             tblock.flags |= AnnotationFlag.DIC
                         if caused_by_alt_tss:
                             for tblock in nterminal_pblock.transcript_blocks:
                                 tblock.flags |= AnnotationFlag.TSS
-=======
-                        if caused_by_alt_tss:
->>>>>>> 2d1cb8cb
                             nterminal_pblock._annotations.append('alternative TSS leading to usage of downstream start codon')  # TODO: indicate anchor exon
                             nterminal_pblock.event = 'DIC-TSS'
                         else:
                             nterminal_pblock._annotations.append('upstream start codon spliced out leading to usage of downstream start codon')  # TODO: indicate anchor exon
                             nterminal_pblock.event = 'DIC-splice'
                     else:
-<<<<<<< HEAD
                         for tblock in nterminal_pblock.transcript_blocks:
                             tblock.flags |= AnnotationFlag.UP_TIS
                         if caused_by_alt_tss:
                             nterminal_pblock._annotations.append('usage of upstream alternative TIS revealed by alternative TSS')  # TODO: indicate surrounding anchor exons
                             for tblock in nterminal_pblock.transcript_blocks:
                                 tblock.flags |= AnnotationFlag.TSS
-=======
-                        if caused_by_alt_tss:
-                            nterminal_pblock._annotations.append('usage of upstream alternative TIS revealed by alternative TSS')  # TODO: indicate surrounding anchor exons
->>>>>>> 2d1cb8cb
                         else:
                             nterminal_pblock._annotations.append('usage of upstream alternative TIS revealed by splicing')  # TODO: indicate surrounding anchor exons
                         nterminal_pblock.event = 'upTIS'
@@ -471,17 +388,12 @@
                 else:
                     # mutually exclusive start codons
                     # TODO: detect if downstream transcript's UTR overlaps upstream transcript's CDS
-<<<<<<< HEAD
                     for tblock in nterminal_pblock.transcript_blocks:
                         tblock.flags |= AnnotationFlag.MXIC
                     if alternative_tss:
                         nterminal_pblock._annotations.append('alternative TSS leading to mutually exclusive start codons')
                         for tblock in nterminal_pblock.transcript_blocks:
                             tblock.flags |= AnnotationFlag.TSS
-=======
-                    if alternative_tss:
-                        nterminal_pblock._annotations.append('alternative TSS leading to mutually exclusive start codons')
->>>>>>> 2d1cb8cb
                         nterminal_pblock.event = 'MXIC-TSS'
                     else:
                         nterminal_pblock._annotations.append('5\' UTR splicing leading to mutually exclusive start codons')
@@ -494,7 +406,6 @@
                     tblock.flags |= AnnotationFlag.SIF
                 if upstream_cterm_res_aln.anchor.amino_acid is AminoAcid.STOP:
                     cterminal_pblock._annotations.append('splicing-induced frameshift leading to usage of downstream stop codon')  # TODO: indicate location of other stop codon
-<<<<<<< HEAD
                     for tblock in cterminal_pblock.transcript_blocks:
                         tblock.flags |= AnnotationFlag.DTC
                     cterminal_pblock.event = 'SIF-DTC'
@@ -502,11 +413,6 @@
                     cterminal_pblock._annotations.append('splicing-induced frameshift leading to usage of upstream stop codon')  # TODO: indicate location of other stop codon
                     for tblock in cterminal_pblock.transcript_blocks:
                         tblock.flags |= AnnotationFlag.UTC
-=======
-                    cterminal_pblock.event = 'SIF-DTC'
-                else:
-                    cterminal_pblock._annotations.append('splicing-induced frameshift leading to usage of upstream stop codon')  # TODO: indicate location of other stop codon
->>>>>>> 2d1cb8cb
                     cterminal_pblock.event = 'SIF-UTC'
             elif upstream_cterm_res_aln.category is TranscriptAlignCat.DELETION:
                 if strand is Strand.PLUS:
@@ -515,7 +421,6 @@
                     alt_cterm_exons = upstream_cterm_res_aln.anchor.exons[-1].start > self.other.orf.exons[-1].stop
                 if alt_cterm_exons:
                     cterminal_pblock._annotations.append('alternative C-terminal exon')
-<<<<<<< HEAD
                     for tblock in cterminal_pblock.transcript_blocks:
                         tblock.flags |= AnnotationFlag.ACTE
                     cterminal_pblock.event = 'ACTE'
@@ -523,11 +428,6 @@
                     cterminal_pblock._annotations.append('upstream stop codon spliced out leading to usage of downstream stop codon')  # TODO: indicate location of other stop codon
                     for tblock in cterminal_pblock.transcript_blocks:
                         tblock.flags |= AnnotationFlag.DTC
-=======
-                    cterminal_pblock.event = 'ACTE'
-                else:
-                    cterminal_pblock._annotations.append('upstream stop codon spliced out leading to usage of downstream stop codon')  # TODO: indicate location of other stop codon
->>>>>>> 2d1cb8cb
                     cterminal_pblock.event = 'DTC-splice'
             elif upstream_cterm_res_aln.category is TranscriptAlignCat.INSERTION:
                 exon_extension_introduces_stop = upstream_cterm_tblock._prev_match_or_frame_tblock[-1].other.codon[0].exon is upstream_cterm_res_aln.other.codon[2].exon
@@ -538,7 +438,6 @@
                 if exon_extension_introduces_stop:
                     lengthened_exon = upstream_cterm_tblock._prev_match_or_frame_tblock[-1].anchor.codon[0].exon
                     cterminal_pblock._annotations.append(f'upstream stop codon introduced by extension of {lengthened_exon}')
-<<<<<<< HEAD
                     for tblock in cterminal_pblock.transcript_blocks:
                         tblock.flags |= AnnotationFlag.EXITC
                     cterminal_pblock.event = 'EXITC'
@@ -551,14 +450,6 @@
                     cterminal_pblock._annotations.append('upstream stop codon introduced by splicing')  # TODO: indicate surrounding anchor exons
                     for tblock in cterminal_pblock.transcript_blocks:
                         tblock.flags |= AnnotationFlag.UTC
-=======
-                    cterminal_pblock.event = 'EXITC'
-                elif alt_cterm_exons:
-                    cterminal_pblock._annotations.append('alternative C-terminal exon')
-                    cterminal_pblock.event = 'ACTE'
-                else:
-                    cterminal_pblock._annotations.append('upstream stop codon introduced by splicing')  # TODO: indicate surrounding anchor exons
->>>>>>> 2d1cb8cb
                     cterminal_pblock.event = 'UTC-splice'
             else:
                 cterminal_pblock._annotations.append('complex C-terminal event')
