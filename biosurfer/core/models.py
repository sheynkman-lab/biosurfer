from abc import ABC, abstractmethod
from collections import Counter
<<<<<<< HEAD
from functools import cached_property
from operator import attrgetter
from typing import Dict, Iterable, List, Optional, Tuple
from warnings import warn

from Bio.Seq import Seq
from biosurfer.core.database import Base
from biosurfer.core.constants import APPRIS, SQANTI, AminoAcid, Nucleobase, Strand
from biosurfer.core.helpers import BisectDict, frozendataclass
from sqlalchemy import (Boolean, Column, Enum, ForeignKey, Integer, String,
=======
import copy
from operator import attrgetter
from os import access
from typing import List, Optional, Tuple
from warnings import warn

from Bio.Seq import Seq
from sqlalchemy import (Boolean, Column,  Table, Enum, ForeignKey, Integer, String,
>>>>>>> f3716e66
                        create_engine)
from sqlalchemy.ext.declarative import (declarative_base, declared_attr,
                                        has_inherited_table)
from sqlalchemy.ext.hybrid import hybrid_method, hybrid_property
from sqlalchemy.ext.orderinglist import ordering_list
from sqlalchemy.orm import (reconstructor, relationship, scoped_session,
                            sessionmaker)
from sqlalchemy.orm.exc import NoResultFound
from sqlalchemy.sql import select, func

<<<<<<< HEAD

# working_dir = '/home/redox/sheynkman-lab/biosurfer/biosurfer/core'
# # db_path = f'sqlite:///{working_dir}/gencode.sqlite3'
# db_path = f'sqlite:///{working_dir}/wtc11.sqlite3'
# engine = create_engine(db_path, convert_unicode=True)
# db_session = scoped_session(sessionmaker(autocommit=False,
#                                          autoflush=False,
#                                          bind=engine))
=======
from biosurfer.core.constants import APPRIS, AminoAcid, Nucleobase, Strand, UTRType
from biosurfer.core.helpers import BisectDict

db_path = 'sqlite:///gencode.sqlite3'
current_dir = '/Users/bj8th/Documents/Sheynkman-Lab/GitHub/biosurfer/biosurfer/core'
db_path = f'sqlite:///{current_dir}/gencode.sqlite3'
engine = create_engine(db_path, convert_unicode=True)
db_session = scoped_session(sessionmaker(autocommit=False,
                                         autoflush=False,
                                         bind=engine))
>>>>>>> f3716e66

# class Base:
#     @declared_attr
#     def __tablename__(cls):
#         if has_inherited_table(cls):
#             return None
#         return cls.__name__.lower()
    
#     # id = Column(Integer, primary_key=True)

# Base = declarative_base(cls=Base)
# Base.query = db_session.query_property()


class NameMixin:
    name = Column(String, index=True)

    @classmethod
    def from_name(cls, name: str, unique: bool = True):
        q = cls.query.where(cls.name == name)
        if unique:
            try:
                return q.one()
            except NoResultFound:
                return None
        else:
            return q.all()

    @classmethod
    def from_names(cls, names: Iterable[str]):
        return {inst.name: inst for inst in cls.query.where(cls.name.in_(names))}


class AccessionMixin:
    accession = Column(String, primary_key=True, index=True)

    @classmethod
    def from_accession(cls, accession: str):
        try:
            return cls.query.where(cls.accession == accession).one()
        except NoResultFound:
            return None
    
    @classmethod
    def from_accessions(cls, accessions: Iterable[str]):
        return {inst.name: inst for inst in cls.query.where(cls.accession.in_(accessions))}


class Chromosome(Base, NameMixin):
    name = Column(String, primary_key=True)
    genes = relationship('Gene', back_populates='chromosome')

    def __repr__(self) -> str:
        return self.name


class Gene(Base, NameMixin, AccessionMixin):
<<<<<<< HEAD
    strand = Column(Enum(Strand))
=======
>>>>>>> f3716e66
    chromosome_id = Column(String, ForeignKey('chromosome.name'))
    chromosome = relationship('Chromosome', back_populates='genes')
    transcripts = relationship(
        'Transcript',
        back_populates='gene',
        order_by='Transcript.name',
        lazy='selectin'  # always load transcripts along with gene
    )

    def __repr__(self) -> str:
        return self.name

    # FIXME: make this work in SQL queries
    @property
    def start(self) -> int:
        return min(exon.start for transcript in self.transcripts for exon in transcript.exons)
    
    @property
    def stop(self) -> int:
        return max(exon.stop for transcript in self.transcripts for exon in transcript.exons)
    


class Transcript(Base, NameMixin, AccessionMixin):
    strand = Column(Enum(Strand))
    type = Column(String)
    sequence = Column(String)
    gene_id = Column(String, ForeignKey('gene.accession'))
<<<<<<< HEAD
=======

>>>>>>> f3716e66
    gene = relationship('Gene', back_populates='transcripts')
    exons = relationship(
        'Exon',
        order_by='Exon.transcript_start',
        collection_class=ordering_list('position', count_from=1),
        back_populates='transcript',
        uselist=True,
        lazy='selectin'  # always load exons along with transcript
    )
    orfs = relationship(
        'ORF',
        order_by='ORF.transcript_start',
        back_populates='transcript',
        uselist=True
    )

    __mapper_args__ = {
        'polymorphic_on': type,
        'polymorphic_identity': 'transcript'
    }

    # def __init__(self, **kwargs):
    #     super().__init__(**kwargs)
    #     self.init_on_load()

    # @reconstructor
    # def init_on_load(self):
    #     self._nucleotide_mapping: Dict[int, 'Nucleotide'] = dict()

    # The reason we use cached properties here instead of setting things up in __init__ or init_on_load
    # is to make sure the ORM eagerly loads all exons first.
    @cached_property
    def _exon_mapping(self) -> BisectDict:
        return BisectDict((exon.transcript_stop+1, i) for i, exon in enumerate(self.exons))

    @cached_property
    def _junction_mapping(self) -> Dict['Junction', Tuple['Exon', 'Exon']]:
        mapping = dict()
        for i in range(1, len(self.exons)):
            up_exon = self.exons[i-1]
            down_exon = self.exons[i]

            donor = up_exon.nucleotides[-1].coordinate
            acceptor = down_exon.nucleotides[0].coordinate

            junction = Junction(donor, acceptor, self.chromosome, self.strand)
            mapping[junction] = (up_exon, down_exon)
        return mapping
    
    @cached_property
    def nucleotides(self):
        if not self.sequence:
            raise AttributeError(f'{self.name} has no sequence')
        assert sum(exon.length for exon in self.exons) == self.length
        nucleotides = []
        self._nucleotide_mapping: Dict[int, 'Nucleotide'] = dict()
        i = 0
        for exon in self.exons:
            coords = range(exon.start, exon.stop+1)
            if self.strand is Strand.MINUS:
                coords = reversed(coords)
            for coord in coords:
                nt = Nucleotide(self, coord, i+1, self.sequence[i])
                nucleotides.append(nt)
                self._nucleotide_mapping[coord] = nt
                i += 1
        return nucleotides

    def __repr__(self) -> str:
        return self.name

    # FIXME: make this work in SQL queries
    @property
    def start(self) -> int:
        return min(exon.start for exon in self.exons)
    
    @property
    def stop(self) -> int:
        return max(exon.stop for exon in self.exons)
    
    @hybrid_property
    def length(self):
        return len(self.sequence)
    
    @length.expression
    def length(cls):
        return func.length(cls.sequence)

    @property
    def chromosome(self) -> 'Chromosome':
        return self.gene.chromosome
    
    @property
    def primary_orf(self) -> Optional['ORF']:
        if not self.orfs:
            return None
        return max(self.orfs, key=attrgetter('length'))

    @property
    def protein(self) -> Optional['Protein']:
        """Get the "primary" protein produced by this transcript, if it exists."""
        return self.primary_orf.protein if self.primary_orf else None
    
    @property
    def junctions(self):
        return list(self._junction_mapping.keys())

    # These methods may seem redundant, but the idea is to keep the publicly accessible interface separate from the implementation details
    def get_exon_containing_position(self, position: int) -> 'Exon':
        """Given a position (1-based) within the transcript's nucleotide sequence, return the exon containing that position."""
        return self.exons[self._exon_mapping[position]]
    
    def get_exon_index_containing_position(self, position: int) -> int:
        """Given a position (1-based) within the transcript's nucleotide sequence, return the index (0-based) of the exon containing that position."""
        return self._exon_mapping[position]
    
    def get_nucleotide_from_coordinate(self, coordinate: int) -> 'Nucleotide':
        """Given a genomic coordinate (1-based) included in the transcript, return the Nucleotide object corresponding to that coordinate."""
        if self._nucleotide_mapping is None:
            _ = self.nucleotides
        if coordinate in self._nucleotide_mapping:
            return self._nucleotide_mapping[coordinate]
        else:
            return None

    def contains_coordinate(self, coordinate: int) -> bool:
        """Given a genomic coordinate (1-based), return whether or not the transcript contains the nucleotide at that coordinate."""
        return coordinate in self._nucleotide_mapping
    
    def get_exons_from_junction(self, junction: 'Junction') -> Tuple['Exon', 'Exon']:
        try:
            return self._junction_mapping[junction]
        except KeyError as e:
            raise KeyError(f'{self} does not use junction {junction}') from e


class GencodeTranscript(Transcript):
    appris = Column(Enum(APPRIS))
    start_nf = Column(Boolean)
    end_nf = Column(Boolean)
    pacbio = relationship(
        'PacBioTranscript',
        back_populates = 'gencode',
        uselist = True
    )
    
    def __init__(self, **kwargs):
        if 'strand' in kwargs:
            kwargs['strand'] = Strand.from_symbol(kwargs['strand'])
        super().__init__(**kwargs)
    
    __mapper_args__ = {
        'polymorphic_identity': 'gencodetranscript'
    }

    @hybrid_property
    def basic(self):
        return ~(self.start_nf | self.end_nf)


class PacBioTranscript(Transcript):
    sqanti = Column(Enum(SQANTI))
    gencode_id = Column(String, ForeignKey('transcript.accession'))
    gencode = relationship(
        'GencodeTranscript',
        back_populates = 'pacbio',
        uselist = False,
        remote_side = [Transcript.accession]
    )

    __mapper_args__ = {
        'polymorphic_identity': 'pacbiotranscript'
    }


class Exon(Base, AccessionMixin):
    type = Column(String)
    position = Column(Integer)  # exon ordinal within parent transcript
    # genomic coordinates
    start = Column(Integer)
    stop = Column(Integer)
    # transcript coordinates
    transcript_start = Column(Integer)
    transcript_stop = Column(Integer)
    # sequence = Column(String, default='')
    transcript_id = Column(String, ForeignKey('transcript.accession'), primary_key=True)
    transcript = relationship(
        'Transcript', 
        back_populates='exons'
    )
    
    __mapper_args__ = {
        'polymorphic_on': type,
        'polymorphic_identity': 'exon'
    }

    def __repr__(self) -> str:
        return f'{self.transcript}:exon{self.position}'
  
    @hybrid_property
    def length(self):
        return self.stop - self.start + 1
    
    @property
    def gene(self):
        return self.transcript.gene
        
    @property
    def chromosome(self):
        return self.gene.chromosome
    
    @property
    def strand(self) -> 'Strand':
        return self.transcript.strand
    
    @property
    def sequence(self):
        return self.transcript.sequence[self.transcript_start-1:self.transcript_stop]

    @property
    def nucleotides(self):
        return self.transcript.nucleotides[self.transcript_start-1:self.transcript_stop]

    @property
    def coding_nucleotides(self):
        return [nt for nt in self.nucleotides if nt.residue]


class GencodeExon(Exon):
    __mapper_args__ = {
        'polymorphic_identity': 'gencodeexon'
    }


class PacBioExon(Exon):
    __mapper_args__ = {
        'polymorphic_identity': 'pacbioexon'
    }


# TODO: save memory usage with __slots__?
class Nucleotide:
    def __init__(self, parent, coordinate: int, position: int, base: str) -> None:
        self.parent = parent
        self.coordinate = coordinate  # genomic coordinate
        self.position = position  # position within parent
        self.base = Nucleobase(base)
        self.residue = None  # associated Residue, if any
    
    def __repr__(self) -> str:
        return f'{self.parent.chromosome}:{self.coordinate}({self.parent.strand}){self.base}'
    
    @property
    def chromosome(self) -> 'Chromosome':
        return self.parent.chromosome
    
    @property
    def strand(self) -> 'Strand':
        return self.parent.strand

    @property
    def gene(self) -> 'Gene':
        if isinstance(self.parent, Gene):
            return self.parent
        return self.parent.gene
    
    @property
    def exon(self) -> 'Exon':
        return self.parent.get_exon_containing_position(self.position)


@frozendataclass
class Junction:
    donor: int
    acceptor: int
    chromosome: 'Chromosome'
    strand: 'Strand'
    
    def __repr__(self) -> str:
        return f'{self.chromosome}({self.strand}):{self.donor}^{self.acceptor}'
    
    def __eq__(self, other: 'Junction') -> bool:
        if not isinstance(other, Junction):
            raise TypeError(f'Cannot compare Junction with {type(other)}')
        if self.chromosome is not other.chromosome:
            return False
        if self.strand is not other.strand:
            return False
        delta_donor = abs(self.donor - other.donor)
        delta_acceptor = abs(self.acceptor - other.acceptor)
        if delta_donor <= 2 and delta_acceptor <= 2 and (delta_donor != 0 or delta_acceptor != 0):
            warn(f'Possible off-by-one error for junctions {self} and {other}')
        if self.strand is Strand.MINUS and self.donor == other.acceptor and self.acceptor == other.donor:
            warn(f'Reversed coords for junctions {self} and {other}')
        return delta_donor == 0 and delta_acceptor == 0


class ORF(Base):
    # genomic coordinates
    # start = Column(Integer)  
    # stop = Column(Integer)  
    # transcript coordinates
    transcript_start = Column(Integer, primary_key=True)
    transcript_stop = Column(Integer, primary_key=True)
    transcript_id = Column(String, ForeignKey('transcript.accession'), primary_key=True)
    transcript = relationship(
        'Transcript', 
        back_populates='orfs'
    )
    protein_id = Column(String, ForeignKey('protein.accession'))
    protein = relationship(
        'Protein',
        back_populates='orf',
        uselist=False
    )

    # __table_args__ = (UniqueConstraint(transcript_id, transcript_start, transcript_stop, name='_transcript_orf_pair'),)

    @reconstructor
    def init_on_load(self):
        self._first_exon_index = self.transcript.get_exon_index_containing_position(self.transcript_start)
        self._last_exon_index = self.transcript.get_exon_index_containing_position(self.transcript_stop)
        
        utr5_boundary_exon_index = self._first_exon_index
        utr3_boundary_exon_index = self._last_exon_index
        if self.transcript.exons[utr5_boundary_exon_index].transcript_start == self.transcript_start:
            utr5_boundary_exon_index -= 1
        if self.transcript.exons[utr3_boundary_exon_index].transcript_stop == self.transcript_stop:
            utr3_boundary_exon_index += 1

        self.utr5 = FivePrimeUTR(self, utr5_boundary_exon_index) if utr5_boundary_exon_index >= 0 else None
        self.utr3 = ThreePrimeUTR(self, utr3_boundary_exon_index) if utr3_boundary_exon_index < len(self.transcript.exons) else None

        # ORFs with stop codons at least 50 bp upstream of the last splice site in the mature transcript
        # (i.e. the beginning of the last exon) are considered candidates for nonsense-mediated decay (NMD)
        last_junction = self.transcript.exons[-1].transcript_start
        self.nmd = last_junction - self.transcript_stop >= 50

    def __repr__(self) -> str:
        return f'{self.transcript}:orf({self.transcript_start}-{self.transcript_stop})'

    # FIXME: make this work in SQL queries
    @property
    def start(self):
        if self.transcript.strand is Strand.PLUS:
            transcript_coord = self.transcript_start
        elif self.transcript.strand is Strand.MINUS:
            transcript_coord = self.transcript_stop
        else:
            return None
        return self.transcript.nucleotides[transcript_coord - 1].coordinate

    @property
    def stop(self):
        if self.transcript.strand is Strand.PLUS:
            transcript_coord = self.transcript_stop
        elif self.transcript.strand is Strand.MINUS:
            transcript_coord = self.transcript_start
        else:
            return None
        return self.transcript.nucleotides[transcript_coord - 1].coordinate
    
    @hybrid_property
    def length(self) -> int:
        return self.transcript_stop - self.transcript_start + 1

    @property
    def sequence(self) -> str:
        return self.transcript.sequence[self.transcript_start - 1:self.transcript_stop]
    
    @property
    def nucleotides(self) -> List['Nucleotide']:
        return self.transcript.nucleotides[self.transcript_start - 1:self.transcript_stop]
    
    @property
    def gene(self) -> 'Gene':
        return self.transcript.gene
    
    @property
    def exons(self) -> List['Exon']:
        return self.transcript.exons[self._first_exon_index:self._last_exon_index+1]
    
    @property
    def junctions(self) -> List['Junction']:
        return self.transcript.junctions[self._first_exon_index:self._last_exon_index]


class UTR(ABC):
    def __init__(self, orf: 'ORF', boundary_exon_index: int):
        self.orf = orf
        self.transcript: 'Transcript' = orf.transcript
        self._boundary_exon_index = boundary_exon_index
        self.transcript_start = None
        self.transcript_stop = None

    @property
    def length(self):
        return self.transcript_stop - self.transcript_start + 1

    @property
    def nucleotides(self) -> List['Nucleotide']:
        return self.transcript.nucleotides[self.transcript_start-1:self.transcript_stop]
    
    @property
    def sequence(self) -> str:
        return self.transcript.sequence[self.transcript_start-1:self.transcript_stop]
    
    @property
    def start(self) -> int:
        return self.transcript.nucleotides[self.transcript_start-1].coordinate
    
    @property
    def stop(self) -> int:
        return self.transcript.nucleotides[self.transcript_stop-1].coordinate
    
    @property
    @abstractmethod
    def exons(self):
        raise NotImplementedError

    @abstractmethod    
    def __repr__(self):
        raise NotImplementedError


class FivePrimeUTR(UTR):
    def __init__(self, orf: 'ORF', boundary_exon_index: int):
        super().__init__(orf, boundary_exon_index)
        self.transcript_start = 1
        self.transcript_stop = orf.transcript_start - 1

    @property
    def exons(self) -> List['Exon']:
        return self.transcript.exons[:self._boundary_exon_index+1]

    def __repr__(self):
        return f'{self.transcript}:utr5({self.transcript_start}-{self.transcript_stop})'


class ThreePrimeUTR(UTR):
    def __init__(self, orf: 'ORF', boundary_exon_index: int):
        super().__init__(orf, boundary_exon_index)
        self.transcript_start = orf.transcript_stop + 1
        self.transcript_stop = self.transcript.length
    
    @property
    def exons(self) -> List['Exon']:
        return self.transcript.exons[self._boundary_exon_index:]
    
    def __repr__(self):
        return f'{self.transcript}:utr3({self.transcript_start}-{self.transcript_stop})'


class Protein(Base, AccessionMixin):
    sequence = Column(String)
    orf = relationship(
        'ORF',
        back_populates='protein',
        uselist=False
    )

    def __init__(self, **kwargs):
        super().__init__(**kwargs)
        self.residues = []

    # @reconstructor
    # def init_on_load(self):
    #     self.residues = [Residue(self, aa, i) for i, aa in enumerate(self.sequence + '*', start=1)]
    #     if self.orf and self.orf.nucleotides:
    #         self._link_aa_to_orf_nt()
    
    @cached_property
    def residues(self):
        _residues = [Residue(self, aa, i) for i, aa in enumerate(self.sequence + '*', start=1)]
        if self.orf and self.orf.nucleotides:
            self._link_aa_to_orf_nt(_residues)
        return _residues

    def __repr__(self):
        return f'{self.orf.transcript}:protein'
    
    @property
    def gene(self):
        return self.orf.transcript.gene
    
    @property
    def transcript(self):
        return self.orf.transcript
    
    @hybrid_property
    def length(self):
        return len(self.sequence)

    def _link_aa_to_orf_nt(self, residue_list):
        aa_sequence = Seq(self.sequence)

        nt_sequence = Seq(self.orf.sequence)
        translation = nt_sequence.translate(to_stop=True)
        aa_match_index = aa_sequence.find(translation)
        if aa_match_index == -1:
            warn(
                f'Could not match amino acid sequence to nucleotide sequence of {self.orf}'
            )
            return
        
        nt_match_index = aa_match_index*3
        nt_list = self.orf.nucleotides[nt_match_index:]
        for i, aa in enumerate(residue_list):
            aa.codon = tuple(nt_list[3*i:3*i + 3])
            for nt in aa.codon:
                nt.residue = aa
    

OptNucleotide = Optional['Nucleotide']
Codon = Tuple[OptNucleotide, OptNucleotide, OptNucleotide]

class Residue:
    def __init__(self, protein: 'Protein', amino_acid: str, position: int) -> None:
        self.amino_acid = AminoAcid(amino_acid)
        self.protein = protein
        self.position = position  # position within protein peptide sequence
        self.codon: Codon = (None, None, None)  # 3-tuple of associated Nucleotides; filled in later
    
    def __repr__(self) -> str:
        return f'{self.amino_acid}{self.position}'
    
    @property
    def codon_str(self) -> str:
        return ''.join(str(nt.base) for nt in self.codon)

    @property
    def exons(self) -> List['Exon']:
        # TODO: is sorting necessary here?
        return sorted({nt.exon for nt in self.codon}, key=attrgetter('position'))
    
    @property
    def primary_exon(self) -> 'Exon':
        exons = Counter([nt.exon for nt in self.codon])
        return exons.most_common(1)[0][0]
<<<<<<< HEAD
    
    @property
    def junction(self) -> Optional['Junction']:
        exons = self.exons
        if len(exons) < 2:
            return None
        transcript = exons[0].transcript
        # this is a bit kludgy, may need to add properties to Exon class
        return transcript.junctions[exons[0].position - 1]
    
    @property
    def is_gap(self):
        return self.amino_acid is AminoAcid.GAP
=======

    
>>>>>>> f3716e66
<|MERGE_RESOLUTION|>--- conflicted
+++ resolved
@@ -1,6 +1,6 @@
 from abc import ABC, abstractmethod
 from collections import Counter
-<<<<<<< HEAD
+
 from functools import cached_property
 from operator import attrgetter
 from typing import Dict, Iterable, List, Optional, Tuple
@@ -11,16 +11,7 @@
 from biosurfer.core.constants import APPRIS, SQANTI, AminoAcid, Nucleobase, Strand
 from biosurfer.core.helpers import BisectDict, frozendataclass
 from sqlalchemy import (Boolean, Column, Enum, ForeignKey, Integer, String,
-=======
-import copy
-from operator import attrgetter
-from os import access
-from typing import List, Optional, Tuple
-from warnings import warn
-
-from Bio.Seq import Seq
-from sqlalchemy import (Boolean, Column,  Table, Enum, ForeignKey, Integer, String,
->>>>>>> f3716e66
+
                         create_engine)
 from sqlalchemy.ext.declarative import (declarative_base, declared_attr,
                                         has_inherited_table)
@@ -31,7 +22,7 @@
 from sqlalchemy.orm.exc import NoResultFound
 from sqlalchemy.sql import select, func
 
-<<<<<<< HEAD
+
 
 # working_dir = '/home/redox/sheynkman-lab/biosurfer/biosurfer/core'
 # # db_path = f'sqlite:///{working_dir}/gencode.sqlite3'
@@ -40,18 +31,7 @@
 # db_session = scoped_session(sessionmaker(autocommit=False,
 #                                          autoflush=False,
 #                                          bind=engine))
-=======
-from biosurfer.core.constants import APPRIS, AminoAcid, Nucleobase, Strand, UTRType
-from biosurfer.core.helpers import BisectDict
-
-db_path = 'sqlite:///gencode.sqlite3'
-current_dir = '/Users/bj8th/Documents/Sheynkman-Lab/GitHub/biosurfer/biosurfer/core'
-db_path = f'sqlite:///{current_dir}/gencode.sqlite3'
-engine = create_engine(db_path, convert_unicode=True)
-db_session = scoped_session(sessionmaker(autocommit=False,
-                                         autoflush=False,
-                                         bind=engine))
->>>>>>> f3716e66
+
 
 # class Base:
 #     @declared_attr
@@ -109,10 +89,9 @@
 
 
 class Gene(Base, NameMixin, AccessionMixin):
-<<<<<<< HEAD
+
     strand = Column(Enum(Strand))
-=======
->>>>>>> f3716e66
+
     chromosome_id = Column(String, ForeignKey('chromosome.name'))
     chromosome = relationship('Chromosome', back_populates='genes')
     transcripts = relationship(
@@ -141,10 +120,7 @@
     type = Column(String)
     sequence = Column(String)
     gene_id = Column(String, ForeignKey('gene.accession'))
-<<<<<<< HEAD
-=======
-
->>>>>>> f3716e66
+
     gene = relationship('Gene', back_populates='transcripts')
     exons = relationship(
         'Exon',
@@ -684,7 +660,6 @@
     def primary_exon(self) -> 'Exon':
         exons = Counter([nt.exon for nt in self.codon])
         return exons.most_common(1)[0][0]
-<<<<<<< HEAD
     
     @property
     def junction(self) -> Optional['Junction']:
@@ -698,7 +673,3 @@
     @property
     def is_gap(self):
         return self.amino_acid is AminoAcid.GAP
-=======
-
-    
->>>>>>> f3716e66
