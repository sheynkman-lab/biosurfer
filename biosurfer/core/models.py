from abc import ABC, abstractmethod
from collections import Counter

from functools import cached_property
from operator import attrgetter
from typing import Dict, Iterable, List, Optional, Tuple
from warnings import warn

from Bio.Seq import Seq
from biosurfer.core.database import Base
from biosurfer.core.constants import APPRIS, SQANTI, AminoAcid, Nucleobase, Strand
from biosurfer.core.helpers import BisectDict, frozendataclass
from sqlalchemy import (Boolean, Column, Enum, ForeignKey, Integer, String,

                        create_engine)
from sqlalchemy.ext.declarative import (declarative_base, declared_attr,
                                        has_inherited_table)
from sqlalchemy.ext.hybrid import hybrid_method, hybrid_property
from sqlalchemy.ext.orderinglist import ordering_list
from sqlalchemy.orm import (reconstructor, relationship, scoped_session,
                            sessionmaker)
from sqlalchemy.orm.exc import NoResultFound
from sqlalchemy.sql import select, func



# working_dir = '/home/redox/sheynkman-lab/biosurfer/biosurfer/core'
# # db_path = f'sqlite:///{working_dir}/gencode.sqlite3'
# db_path = f'sqlite:///{working_dir}/wtc11.sqlite3'
# engine = create_engine(db_path, convert_unicode=True)
# db_session = scoped_session(sessionmaker(autocommit=False,
#                                          autoflush=False,
#                                          bind=engine))


# class Base:
#     @declared_attr
#     def __tablename__(cls):
#         if has_inherited_table(cls):
#             return None
#         return cls.__name__.lower()
    
#     # id = Column(Integer, primary_key=True)

# Base = declarative_base(cls=Base)
# Base.query = db_session.query_property()


class NameMixin:
    name = Column(String, index=True)

    @classmethod
    def from_name(cls, name: str, unique: bool = True):
        q = cls.query.where(cls.name == name)
        if unique:
            try:
                return q.one()
            except NoResultFound:
                return None
        else:
            return q.all()

    @classmethod
    def from_names(cls, names: Iterable[str]):
        return {inst.name: inst for inst in cls.query.where(cls.name.in_(names))}


class AccessionMixin:
    accession = Column(String, primary_key=True, index=True)

    @classmethod
    def from_accession(cls, accession: str):
        try:
            return cls.query.where(cls.accession == accession).one()
        except NoResultFound:
            return None
    
    @classmethod
    def from_accessions(cls, accessions: Iterable[str]):
        return {inst.name: inst for inst in cls.query.where(cls.accession.in_(accessions))}


class Chromosome(Base, NameMixin):
    name = Column(String, primary_key=True)
    genes = relationship('Gene', back_populates='chromosome')

    def __repr__(self) -> str:
        return self.name


class Gene(Base, NameMixin, AccessionMixin):

    strand = Column(Enum(Strand))

    chromosome_id = Column(String, ForeignKey('chromosome.name'))
    chromosome = relationship('Chromosome', back_populates='genes')
    transcripts = relationship(
        'Transcript',
        back_populates='gene',
        order_by='Transcript.name',
        lazy='selectin'  # always load transcripts along with gene
    )

    def __repr__(self) -> str:
        return self.name

    # FIXME: make this work in SQL queries
    @property
    def start(self) -> int:
        return min(exon.start for transcript in self.transcripts for exon in transcript.exons)
    
    @property
    def stop(self) -> int:
        return max(exon.stop for transcript in self.transcripts for exon in transcript.exons)
    


class Transcript(Base, NameMixin, AccessionMixin):
    strand = Column(Enum(Strand))
    type = Column(String)
    sequence = Column(String)
    gene_id = Column(String, ForeignKey('gene.accession'))
    start = Column(Integer)
    stop = Column(Integer)

    gene = relationship('Gene', back_populates='transcripts')
    exons = relationship(
        'Exon',
        order_by='Exon.transcript_start',
        collection_class=ordering_list('position', count_from=1),
        back_populates='transcript',
        uselist=True,
        lazy='selectin'  # always load exons along with transcript
    )
    orfs = relationship(
        'ORF',
        order_by='ORF.transcript_start',
        back_populates='transcript',
        uselist=True
    )

    __mapper_args__ = {
        'polymorphic_on': type,
        'polymorphic_identity': 'transcript'
    }

    # def __init__(self, **kwargs):
    #     super().__init__(**kwargs)
    #     self.init_on_load()

    # @reconstructor
    # def init_on_load(self):
    #     self._nucleotide_mapping: Dict[int, 'Nucleotide'] = dict()

    # The reason we use cached properties here instead of setting things up in __init__ or init_on_load
    # is to make sure the ORM eagerly loads all exons first.
    @cached_property
    def _exon_mapping(self) -> BisectDict:
        return BisectDict((exon.transcript_stop+1, i) for i, exon in enumerate(self.exons))

    @cached_property
    def _junction_mapping(self) -> Dict['Junction', Tuple['Exon', 'Exon']]:
        mapping = dict()
        for i in range(1, len(self.exons)):
            up_exon = self.exons[i-1]
            down_exon = self.exons[i]

            donor = up_exon.nucleotides[-1].coordinate
            acceptor = down_exon.nucleotides[0].coordinate

            junction = Junction(donor, acceptor, self.chromosome, self.strand)
            mapping[junction] = (up_exon, down_exon)
        return mapping
    
    @cached_property
    def nucleotides(self):
        if not self.sequence:
            raise AttributeError(f'{self.name} has no sequence')
        assert sum(exon.length for exon in self.exons) == self.length
        nucleotides = []
        self._nucleotide_mapping: Dict[int, 'Nucleotide'] = dict()
        i = 0
        for exon in self.exons:
            coords = range(exon.start, exon.stop+1)
            if self.strand is Strand.MINUS:
                coords = reversed(coords)
            for coord in coords:
                nt = Nucleotide(self, coord, i+1, self.sequence[i])
                nucleotides.append(nt)
                self._nucleotide_mapping[coord] = nt
                i += 1
        return nucleotides

    def __repr__(self) -> str:
        return self.name

<<<<<<< HEAD
    # @hybrid_property
    # def start(self):
    #     return min(exon.start for exon in self.exons)
    
    # @hybrid_property
    # def stop(self):
    #     return max(exon.stop for exon in self.exons)
=======
    # FIXME: make this work in SQL queries
    @property
    def start(self) -> int:
        return min(exon.start for exon in self.exons)
    
    @property
    def stop(self) -> int:
        return max(exon.stop for exon in self.exons)
>>>>>>> 1b8bdb4c
    
    @hybrid_property
    def length(self):
        return len(self.sequence)
    
    @length.expression
    def length(cls):
        return func.length(cls.sequence)

    @property
    def chromosome(self) -> 'Chromosome':
        return self.gene.chromosome
    
    @property
    def primary_orf(self) -> Optional['ORF']:
        if not self.orfs:
            return None
        return max(self.orfs, key=attrgetter('length'))

    @property
    def protein(self) -> Optional['Protein']:
        """Get the "primary" protein produced by this transcript, if it exists."""
        return self.primary_orf.protein if self.primary_orf else None
    
    @property
    def junctions(self):
        return list(self._junction_mapping.keys())

    # These methods may seem redundant, but the idea is to keep the publicly accessible interface separate from the implementation details
    def get_exon_containing_position(self, position: int) -> 'Exon':
        """Given a position (1-based) within the transcript's nucleotide sequence, return the exon containing that position."""
        return self.exons[self._exon_mapping[position]]
    
    def get_exon_index_containing_position(self, position: int) -> int:
        """Given a position (1-based) within the transcript's nucleotide sequence, return the index (0-based) of the exon containing that position."""
        return self._exon_mapping[position]
    
    def get_nucleotide_from_coordinate(self, coordinate: int) -> 'Nucleotide':
        """Given a genomic coordinate (1-based) included in the transcript, return the Nucleotide object corresponding to that coordinate."""
        if self._nucleotide_mapping is None:
            _ = self.nucleotides
        if coordinate in self._nucleotide_mapping:
            return self._nucleotide_mapping[coordinate]
        else:
            return None

    def contains_coordinate(self, coordinate: int) -> bool:
        """Given a genomic coordinate (1-based), return whether or not the transcript contains the nucleotide at that coordinate."""
        return coordinate in self._nucleotide_mapping
    
    def get_exons_from_junction(self, junction: 'Junction') -> Tuple['Exon', 'Exon']:
        try:
            return self._junction_mapping[junction]
        except KeyError as e:
            raise KeyError(f'{self} does not use junction {junction}') from e


class GencodeTranscript(Transcript):
    appris = Column(Enum(APPRIS))
    start_nf = Column(Boolean)
    end_nf = Column(Boolean)
    pacbio = relationship(
        'PacBioTranscript',
        back_populates = 'gencode',
        uselist = True
    )
    
    def __init__(self, **kwargs):
        if 'strand' in kwargs:
            kwargs['strand'] = Strand.from_symbol(kwargs['strand'])
        super().__init__(**kwargs)
    
    __mapper_args__ = {
        'polymorphic_identity': 'gencodetranscript'
    }

    @hybrid_property
    def basic(self):
        return ~(self.start_nf | self.end_nf)


class PacBioTranscript(Transcript):
    sqanti = Column(Enum(SQANTI))
    gencode_id = Column(String, ForeignKey('transcript.accession'))
    gencode = relationship(
        'GencodeTranscript',
        back_populates = 'pacbio',
        uselist = False,
        remote_side = [Transcript.accession]
    )

    __mapper_args__ = {
        'polymorphic_identity': 'pacbiotranscript'
    }


class Exon(Base, AccessionMixin):
    type = Column(String)
    position = Column(Integer)  # exon ordinal within parent transcript
    # genomic coordinates
    start = Column(Integer)
    stop = Column(Integer)
    # transcript coordinates
    transcript_start = Column(Integer)
    transcript_stop = Column(Integer)
    # sequence = Column(String, default='')
    transcript_id = Column(String, ForeignKey('transcript.accession'), primary_key=True)
    transcript = relationship(
        'Transcript', 
        back_populates='exons'
    )
    
    __mapper_args__ = {
        'polymorphic_on': type,
        'polymorphic_identity': 'exon'
    }

    def __repr__(self) -> str:
        return f'{self.transcript}:exon{self.position}'
  
    @hybrid_property
    def length(self):
        return self.stop - self.start + 1
    
    @property
    def gene(self):
        return self.transcript.gene
        
    @property
    def chromosome(self):
        return self.gene.chromosome
    
    @property
    def strand(self) -> 'Strand':
        return self.transcript.strand
    
    @property
    def sequence(self):
        return self.transcript.sequence[self.transcript_start-1:self.transcript_stop]

    @property
    def nucleotides(self):
        return self.transcript.nucleotides[self.transcript_start-1:self.transcript_stop]

    @property
    def coding_nucleotides(self):
        return [nt for nt in self.nucleotides if nt.residue]


class GencodeExon(Exon):
    __mapper_args__ = {
        'polymorphic_identity': 'gencodeexon'
    }


class PacBioExon(Exon):
    __mapper_args__ = {
        'polymorphic_identity': 'pacbioexon'
    }


# TODO: save memory usage with __slots__?
class Nucleotide:
    def __init__(self, parent, coordinate: int, position: int, base: str) -> None:
        self.parent = parent
        self.coordinate = coordinate  # genomic coordinate
        self.position = position  # position within parent
        self.base = Nucleobase(base)
        self.residue = None  # associated Residue, if any
    
    def __repr__(self) -> str:
        return f'{self.parent.chromosome}:{self.coordinate}({self.parent.strand}){self.base}'
    
    @property
    def chromosome(self) -> 'Chromosome':
        return self.parent.chromosome
    
    @property
    def strand(self) -> 'Strand':
        return self.parent.strand

    @property
    def gene(self) -> 'Gene':
        if isinstance(self.parent, Gene):
            return self.parent
        return self.parent.gene
    
    @property
    def exon(self) -> 'Exon':
        return self.parent.get_exon_containing_position(self.position)


@frozendataclass
class Junction:
    donor: int
    acceptor: int
    chromosome: 'Chromosome'
    strand: 'Strand'
    
    def __repr__(self) -> str:
        return f'{self.chromosome}({self.strand}):{self.donor}^{self.acceptor}'
    
    def __eq__(self, other: 'Junction') -> bool:
        if not isinstance(other, Junction):
            raise TypeError(f'Cannot compare Junction with {type(other)}')
        if self.chromosome is not other.chromosome:
            return False
        if self.strand is not other.strand:
            return False
        delta_donor = abs(self.donor - other.donor)
        delta_acceptor = abs(self.acceptor - other.acceptor)
        if delta_donor <= 2 and delta_acceptor <= 2 and (delta_donor != 0 or delta_acceptor != 0):
            warn(f'Possible off-by-one error for junctions {self} and {other}')
        if self.strand is Strand.MINUS and self.donor == other.acceptor and self.acceptor == other.donor:
            warn(f'Reversed coords for junctions {self} and {other}')
        return delta_donor == 0 and delta_acceptor == 0


class ORF(Base):
    # genomic coordinates
    # start = Column(Integer)  
    # stop = Column(Integer)  
    # transcript coordinates
    transcript_start = Column(Integer, primary_key=True)
    transcript_stop = Column(Integer, primary_key=True)
    transcript_id = Column(String, ForeignKey('transcript.accession'), primary_key=True)
    transcript = relationship(
        'Transcript', 
        back_populates='orfs'
    )
    protein_id = Column(String, ForeignKey('protein.accession'))
    protein = relationship(
        'Protein',
        back_populates='orf',
        uselist=False
    )

    # __table_args__ = (UniqueConstraint(transcript_id, transcript_start, transcript_stop, name='_transcript_orf_pair'),)

    @reconstructor
    def init_on_load(self):
        self._first_exon_index = self.transcript.get_exon_index_containing_position(self.transcript_start)
        self._last_exon_index = self.transcript.get_exon_index_containing_position(self.transcript_stop)
        
        utr5_boundary_exon_index = self._first_exon_index
        utr3_boundary_exon_index = self._last_exon_index
        if self.transcript.exons[utr5_boundary_exon_index].transcript_start == self.transcript_start:
            utr5_boundary_exon_index -= 1
        if self.transcript.exons[utr3_boundary_exon_index].transcript_stop == self.transcript_stop:
            utr3_boundary_exon_index += 1

        self.utr5 = FivePrimeUTR(self, utr5_boundary_exon_index) if utr5_boundary_exon_index >= 0 else None
        self.utr3 = ThreePrimeUTR(self, utr3_boundary_exon_index) if utr3_boundary_exon_index < len(self.transcript.exons) else None

        # ORFs with stop codons at least 50 bp upstream of the last splice site in the mature transcript
        # (i.e. the beginning of the last exon) are considered candidates for nonsense-mediated decay (NMD)
        last_junction = self.transcript.exons[-1].transcript_start
        self.nmd = last_junction - self.transcript_stop >= 50

    def __repr__(self) -> str:
        return f'{self.transcript}:orf({self.transcript_start}-{self.transcript_stop})'

    # FIXME: make this work in SQL queries
    @property
    def start(self):
        if self.transcript.strand is Strand.PLUS:
            transcript_coord = self.transcript_start
        elif self.transcript.strand is Strand.MINUS:
            transcript_coord = self.transcript_stop
        else:
            return None
        return self.transcript.nucleotides[transcript_coord - 1].coordinate

    @property
    def stop(self):
        if self.transcript.strand is Strand.PLUS:
            transcript_coord = self.transcript_stop
        elif self.transcript.strand is Strand.MINUS:
            transcript_coord = self.transcript_start
        else:
            return None
        return self.transcript.nucleotides[transcript_coord - 1].coordinate
    
    @hybrid_property
    def length(self) -> int:
        return self.transcript_stop - self.transcript_start + 1

    @property
    def sequence(self) -> str:
        return self.transcript.sequence[self.transcript_start - 1:self.transcript_stop]
    
    @property
    def nucleotides(self) -> List['Nucleotide']:
        return self.transcript.nucleotides[self.transcript_start - 1:self.transcript_stop]
    
    @property
    def gene(self) -> 'Gene':
        return self.transcript.gene
    
    @property
    def exons(self) -> List['Exon']:
        return self.transcript.exons[self._first_exon_index:self._last_exon_index+1]
    
    @property
    def junctions(self) -> List['Junction']:
        return self.transcript.junctions[self._first_exon_index:self._last_exon_index]


class UTR(ABC):
    def __init__(self, orf: 'ORF', boundary_exon_index: int):
        self.orf = orf
        self.transcript: 'Transcript' = orf.transcript
        self._boundary_exon_index = boundary_exon_index
        self.transcript_start = None
        self.transcript_stop = None

    @property
    def length(self):
        return self.transcript_stop - self.transcript_start + 1

    @property
    def nucleotides(self) -> List['Nucleotide']:
        return self.transcript.nucleotides[self.transcript_start-1:self.transcript_stop]
    
    @property
    def sequence(self) -> str:
        return self.transcript.sequence[self.transcript_start-1:self.transcript_stop]
    
    @property
    def start(self) -> int:
        return self.transcript.nucleotides[self.transcript_start-1].coordinate
    
    @property
    def stop(self) -> int:
        return self.transcript.nucleotides[self.transcript_stop-1].coordinate
    
    @property
    @abstractmethod
    def exons(self):
        raise NotImplementedError

    @abstractmethod    
    def __repr__(self):
        raise NotImplementedError


class FivePrimeUTR(UTR):
    def __init__(self, orf: 'ORF', boundary_exon_index: int):
        super().__init__(orf, boundary_exon_index)
        self.transcript_start = 1
        self.transcript_stop = orf.transcript_start - 1

    @property
    def exons(self) -> List['Exon']:
        return self.transcript.exons[:self._boundary_exon_index+1]

    def __repr__(self):
        return f'{self.transcript}:utr5({self.transcript_start}-{self.transcript_stop})'


class ThreePrimeUTR(UTR):
    def __init__(self, orf: 'ORF', boundary_exon_index: int):
        super().__init__(orf, boundary_exon_index)
        self.transcript_start = orf.transcript_stop + 1
        self.transcript_stop = self.transcript.length
    
    @property
    def exons(self) -> List['Exon']:
        return self.transcript.exons[self._boundary_exon_index:]
    
    def __repr__(self):
        return f'{self.transcript}:utr3({self.transcript_start}-{self.transcript_stop})'


class Protein(Base, AccessionMixin):
    sequence = Column(String)
    orf = relationship(
        'ORF',
        back_populates='protein',
        uselist=False
    )

    def __init__(self, **kwargs):
        super().__init__(**kwargs)
        self.residues = []

    # @reconstructor
    # def init_on_load(self):
    #     self.residues = [Residue(self, aa, i) for i, aa in enumerate(self.sequence + '*', start=1)]
    #     if self.orf and self.orf.nucleotides:
    #         self._link_aa_to_orf_nt()
    
    @cached_property
    def residues(self):
        _residues = [Residue(self, aa, i) for i, aa in enumerate(self.sequence + '*', start=1)]
        if self.orf and self.orf.nucleotides:
            self._link_aa_to_orf_nt(_residues)
        return _residues

    def __repr__(self):
        return f'{self.orf.transcript}:protein'
    
    @property
    def gene(self):
        return self.orf.transcript.gene
    
    @property
    def transcript(self):
        return self.orf.transcript
    
    @hybrid_property
    def length(self):
        return len(self.sequence)

    def _link_aa_to_orf_nt(self, residue_list):
        aa_sequence = Seq(self.sequence)

        nt_sequence = Seq(self.orf.sequence)
        translation = nt_sequence.translate(to_stop=True)
        aa_match_index = aa_sequence.find(translation)
        if aa_match_index == -1:
            warn(
                f'Could not match amino acid sequence to nucleotide sequence of {self.orf}'
            )
            return
        
        nt_match_index = aa_match_index*3
        nt_list = self.orf.nucleotides[nt_match_index:]
        for i, aa in enumerate(residue_list):
            aa.codon = tuple(nt_list[3*i:3*i + 3])
            for nt in aa.codon:
                nt.residue = aa
    

OptNucleotide = Optional['Nucleotide']
Codon = Tuple[OptNucleotide, OptNucleotide, OptNucleotide]

class Residue:
    def __init__(self, protein: 'Protein', amino_acid: str, position: int) -> None:
        self.amino_acid = AminoAcid(amino_acid)
        self.protein = protein
        self.position = position  # position within protein peptide sequence
        self.codon: Codon = (None, None, None)  # 3-tuple of associated Nucleotides; filled in later
    
    def __repr__(self) -> str:
        return f'{self.amino_acid}{self.position}'
    
    @property
    def codon_str(self) -> str:
        return ''.join(str(nt.base) for nt in self.codon)

    @property
    def exons(self) -> List['Exon']:
        # TODO: is sorting necessary here?
        return sorted({nt.exon for nt in self.codon}, key=attrgetter('position'))
    
    @property
    def primary_exon(self) -> 'Exon':
        exons = Counter([nt.exon for nt in self.codon])
        return exons.most_common(1)[0][0]
<<<<<<< HEAD

    
variant_transcript_association_table = Table('variant_transcript_association', Base.metadata,
    Column('variant_id', ForeignKey('variant.id'), primary_key=True),
    Column('transcript_id', ForeignKey('transcript.accession'), primary_key=True)
)

class Variant(Base):
    """Nucloetide Variant class
    A variant is a modification of the anchor nucleotide
     sequence to the variant nucloetide sequence
    """
    id = Column(Integer, primary_key=True)
    chromosome_id = Column(Integer, ForeignKey('chromosome.name'))
    position = Column(Integer)
    reference_sequence = Column(String)
    variant_sequence = Column(String)
    # quality_score = Column(Float)


    chromosome = relationship('Chromosome')

    def __repr__(self) -> str:
        return f'{self.chromosome}.{self.position}[{self.reference_sequence}->{self.variant_sequence}]'
    variant_transcripts = relationship(
        'VariantTranscript',
        secondary=variant_transcript_association_table,
        back_populates='variants')
    


class VariantTranscript(Transcript):
    reference_transcript_id = Column(Integer, ForeignKey('transcript.accession'))
    variants = relationship(
        'Variant',
        secondary=variant_transcript_association_table,
        back_populates='variant_transcripts'
    )
    __mapper_args__ = {
        'polymorphic_identity': 'varianttranscript'
    }
    @hybrid_property
    def reference_transcript(self):
        return Transcript.from_accession(self.reference_transcript_id)
=======
    
    @property
    def junction(self) -> Optional['Junction']:
        exons = self.exons
        if len(exons) < 2:
            return None
        transcript = exons[0].transcript
        # this is a bit kludgy, may need to add properties to Exon class
        return transcript.junctions[exons[0].position - 1]
    
    @property
    def is_gap(self):
        return self.amino_acid is AminoAcid.GAP
>>>>>>> 1b8bdb4c
<|MERGE_RESOLUTION|>--- conflicted
+++ resolved
@@ -10,7 +10,7 @@
 from biosurfer.core.database import Base
 from biosurfer.core.constants import APPRIS, SQANTI, AminoAcid, Nucleobase, Strand
 from biosurfer.core.helpers import BisectDict, frozendataclass
-from sqlalchemy import (Boolean, Column, Enum, ForeignKey, Integer, String,
+from sqlalchemy import (Boolean, Column, Enum, ForeignKey, Integer, String, Table,
 
                         create_engine)
 from sqlalchemy.ext.declarative import (declarative_base, declared_attr,
@@ -194,7 +194,7 @@
     def __repr__(self) -> str:
         return self.name
 
-<<<<<<< HEAD
+
     # @hybrid_property
     # def start(self):
     #     return min(exon.start for exon in self.exons)
@@ -202,16 +202,7 @@
     # @hybrid_property
     # def stop(self):
     #     return max(exon.stop for exon in self.exons)
-=======
-    # FIXME: make this work in SQL queries
-    @property
-    def start(self) -> int:
-        return min(exon.start for exon in self.exons)
-    
-    @property
-    def stop(self) -> int:
-        return max(exon.stop for exon in self.exons)
->>>>>>> 1b8bdb4c
+
     
     @hybrid_property
     def length(self):
@@ -672,9 +663,21 @@
     def primary_exon(self) -> 'Exon':
         exons = Counter([nt.exon for nt in self.codon])
         return exons.most_common(1)[0][0]
-<<<<<<< HEAD
-
-    
+    
+    @property
+    def junction(self) -> Optional['Junction']:
+        exons = self.exons
+        if len(exons) < 2:
+            return None
+        transcript = exons[0].transcript
+        # this is a bit kludgy, may need to add properties to Exon class
+        return transcript.junctions[exons[0].position - 1]
+    
+    @property
+    def is_gap(self):
+        return self.amino_acid is AminoAcid.GAP
+    
+
 variant_transcript_association_table = Table('variant_transcript_association', Base.metadata,
     Column('variant_id', ForeignKey('variant.id'), primary_key=True),
     Column('transcript_id', ForeignKey('transcript.accession'), primary_key=True)
@@ -717,18 +720,4 @@
     @hybrid_property
     def reference_transcript(self):
         return Transcript.from_accession(self.reference_transcript_id)
-=======
-    
-    @property
-    def junction(self) -> Optional['Junction']:
-        exons = self.exons
-        if len(exons) < 2:
-            return None
-        transcript = exons[0].transcript
-        # this is a bit kludgy, may need to add properties to Exon class
-        return transcript.junctions[exons[0].position - 1]
-    
-    @property
-    def is_gap(self):
-        return self.amino_acid is AminoAcid.GAP
->>>>>>> 1b8bdb4c
+
