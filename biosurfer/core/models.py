from abc import ABC, abstractmethod
from collections import Counter
from functools import cached_property
from operator import attrgetter
from typing import Dict, Iterable, List, Optional, Tuple
from warnings import warn

from Bio.Seq import Seq
from biosurfer.core.constants import APPRIS, AminoAcid, Nucleobase, Strand
from biosurfer.core.helpers import BisectDict, frozendataclass
from sqlalchemy import (Boolean, Column, Enum, ForeignKey, Integer, String,
                        create_engine)
from sqlalchemy.ext.declarative import (declarative_base, declared_attr,
                                        has_inherited_table)
from sqlalchemy.ext.hybrid import hybrid_method, hybrid_property
from sqlalchemy.ext.orderinglist import ordering_list
from sqlalchemy.orm import (reconstructor, relationship, scoped_session,
                            sessionmaker)
from sqlalchemy.orm.exc import NoResultFound
<<<<<<< HEAD
from sqlalchemy.sql import select, func
=======
>>>>>>> 0743c5bc

working_dir = '/home/redox/sheynkman-lab/biosurfer/biosurfer/core'
db_path = f'sqlite:///{working_dir}/gencode.sqlite3'
engine = create_engine(db_path, convert_unicode=True)
db_session = scoped_session(sessionmaker(autocommit=False,
                                         autoflush=False,
                                         bind=engine))

class Base:
    @declared_attr
    def __tablename__(cls):
        if has_inherited_table(cls):
            return None
        return cls.__name__.lower()
    
    # id = Column(Integer, primary_key=True)

Base = declarative_base(cls=Base)
Base.query = db_session.query_property()


class NameMixin:
    name = Column(String, index=True)

    @classmethod
    def from_name(cls, name: str):
        try:
            return cls.query.where(cls.name == name).one()
        except NoResultFound:
            return None

    @classmethod
    def from_names(cls, names: Iterable[str]):
        return {inst.name: inst for inst in cls.query.where(cls.name.in_(names))}


class AccessionMixin:
    accession = Column(String, primary_key=True, index=True)

    @classmethod
    def from_accession(cls, accession: str):
        try:
            return cls.query.where(cls.accession == accession).one()
        except NoResultFound:
            return None
    
    @classmethod
    def from_accessions(cls, accessions: Iterable[str]):
        return {inst.name: inst for inst in cls.query.where(cls.accession.in_(accessions))}


class Chromosome(Base, NameMixin):
    name = Column(String, primary_key=True)
    genes = relationship('Gene', back_populates='chromosome')

    def __repr__(self) -> str:
        return self.name


class Gene(Base, NameMixin, AccessionMixin):
    strand = Column(Enum(Strand))
    chromosome_id = Column(String, ForeignKey('chromosome.name'))
    chromosome = relationship('Chromosome', back_populates='genes')
    transcripts = relationship(
        'Transcript',
        back_populates='gene',
        order_by='Transcript.name',
        lazy='selectin'  # always load transcripts along with gene
    )

    def __repr__(self) -> str:
        return self.name
<<<<<<< HEAD
    
    # FIXME: make this work in SQL queries
    @property
    def start(self) -> int:
        return min(exon.start for transcript in self.transcripts for exon in transcript.exons)
    
    @property
    def stop(self) -> int:
        return max(exon.stop for transcript in self.transcripts for exon in transcript.exons)
    
=======

>>>>>>> 0743c5bc

class Transcript(Base, NameMixin, AccessionMixin):
    strand = Column(Enum(Strand))
    type = Column(String)
    sequence = Column(String)
    gene_id = Column(String, ForeignKey('gene.accession'))
    gene = relationship('Gene', back_populates='transcripts')
    exons = relationship(
        'Exon',
        order_by='Exon.transcript_start',
        collection_class=ordering_list('position', count_from=1),
        back_populates='transcript',
        uselist=True,
        lazy='selectin'  # always load exons along with transcript
    )
    orfs = relationship(
        'ORF',
        order_by='ORF.transcript_start',
        back_populates='transcript',
        uselist=True
    )

    __mapper_args__ = {
        'polymorphic_on': type,
        'polymorphic_identity': 'transcript'
    }

    def __init__(self, **kwargs):
        super().__init__(**kwargs)
        self.init_on_load()

    @reconstructor
    def init_on_load(self):
        self._nucleotide_mapping: Dict[int, 'Nucleotide'] = dict()

    # The reason we use cached properties here instead of setting things up in __init__ or init_on_load
    # is to make sure the ORM eagerly loads all exons first.
    @cached_property
    def _exon_mapping(self) -> BisectDict:
        return BisectDict((exon.transcript_stop+1, i) for i, exon in enumerate(self.exons))

    @cached_property
    def _junction_mapping(self) -> Dict['Junction', Tuple['Exon', 'Exon']]:
        mapping = dict()
        for i in range(1, len(self.exons)):
            up_exon = self.exons[i-1]
            down_exon = self.exons[i]
<<<<<<< HEAD
            donor = up_exon.nucleotides[-1].coordinate
            acceptor = down_exon.nucleotides[0].coordinate
=======
            offset = -1 if self.strand is Strand.MINUS else 1
            donor = up_exon.nucleotides[-1].coordinate + offset
            acceptor = down_exon.nucleotides[0].coordinate - offset
>>>>>>> 0743c5bc
            junction = Junction(donor, acceptor, self.chromosome, self.strand)
            mapping[junction] = (up_exon, down_exon)
        return mapping
    
    @cached_property
    def nucleotides(self):
        if not self.sequence:
            raise AttributeError(f'{self.name} has no sequence')
        assert sum(exon.length for exon in self.exons) == self.length
        nucleotides = []
        i = 0
        for exon in self.exons:
            coords = range(exon.start, exon.stop+1)
            if self.strand is Strand.MINUS:
                coords = reversed(coords)
            for coord in coords:
                nt = Nucleotide(self, coord, i+1, self.sequence[i])
                nucleotides.append(nt)
                self._nucleotide_mapping[coord] = nt
                i += 1
        return nucleotides

    def __repr__(self) -> str:
        return self.name

    # FIXME: make this work in SQL queries
    @property
    def start(self) -> int:
        return min(exon.start for exon in self.exons)
    
    @property
    def stop(self) -> int:
        return max(exon.stop for exon in self.exons)
    
    @hybrid_property
    def length(self):
        return len(self.sequence)
    
    @length.expression
    def length(cls):
        return func.length(cls.sequence)

    @property
    def chromosome(self) -> 'Chromosome':
        return self.gene.chromosome
    
    @property
    def primary_orf(self) -> Optional['ORF']:
        if not self.orfs:
            return None
        return max(self.orfs, key=attrgetter('length'))

    @property
    def protein(self) -> Optional['Protein']:
        """Get the "primary" protein produced by this transcript, if it exists."""
        return self.primary_orf.protein if self.primary_orf else None
    
    @property
    def junctions(self):
        return list(self._junction_mapping.keys())

    # These methods may seem redundant, but the idea is to keep the publicly accessible interface separate from the implementation details
    def get_exon_containing_position(self, position: int) -> 'Exon':
        """Given a position (1-based) within the transcript's nucleotide sequence, return the exon containing that position."""
        return self.exons[self._exon_mapping[position]]
    
    def get_exon_index_containing_position(self, position: int) -> int:
        """Given a position (1-based) within the transcript's nucleotide sequence, return the index (0-based) of the exon containing that position."""
        return self._exon_mapping[position]
    
    def get_nucleotide_from_coordinate(self, coordinate: int) -> 'Nucleotide':
        """Given a genomic coordinate (1-based) included in the transcript, return the Nucleotide object corresponding to that coordinate."""
        if coordinate in self._nucleotide_mapping:
            return self._nucleotide_mapping[coordinate]
        else:
            return None

    def contains_coordinate(self, coordinate: int) -> bool:
        """Given a genomic coordinate (1-based), return whether or not the transcript contains the nucleotide at that coordinate."""
        return coordinate in self._nucleotide_mapping
    
    def get_exons_from_junction(self, junction: 'Junction') -> Tuple['Exon', 'Exon']:
        try:
            return self._junction_mapping[junction]
        except KeyError as e:
            raise KeyError(f'{self} does not use junction {junction}') from e


class GencodeTranscript(Transcript):
    appris = Column(Enum(APPRIS))
    start_nf = Column(Boolean)
    end_nf = Column(Boolean)
    
    def __init__(self, **kwargs):
        if 'strand' in kwargs:
            kwargs['strand'] = Strand.from_symbol(kwargs['strand'])
        super().__init__(**kwargs)
    
    __mapper_args__ = {
        'polymorphic_identity': 'gencodetranscript'
    }

    @hybrid_property
    def basic(self):
        return ~(self.start_nf | self.end_nf)


class Exon(Base, AccessionMixin):
    type = Column(String)
    position = Column(Integer)  # exon ordinal within parent transcript
    # genomic coordinates
    start = Column(Integer)
    stop = Column(Integer)
    # transcript coordinates
    transcript_start = Column(Integer)
    transcript_stop = Column(Integer)
    # sequence = Column(String, default='')
    transcript_id = Column(String, ForeignKey('transcript.accession'), primary_key=True)
    transcript = relationship(
        'Transcript', 
        back_populates='exons'
    )
    
    __mapper_args__ = {
        'polymorphic_on': type,
        'polymorphic_identity': 'exon'
    }

    def __repr__(self) -> str:
        return f'{self.transcript}:exon{self.position}'
  
    @hybrid_property
    def length(self):
        return self.stop - self.start + 1
    
    @property
    def gene(self):
        return self.transcript.gene
        
    @property
    def chromosome(self):
        return self.gene.chromosome
    
    @property
    def strand(self) -> 'Strand':
        return self.transcript.strand
    
    @property
    def sequence(self):
        return self.transcript.sequence[self.transcript_start-1:self.transcript_stop]

    @property
    def nucleotides(self):
        return self.transcript.nucleotides[self.transcript_start-1:self.transcript_stop]

    @property
    def coding_nucleotides(self):
        return [nt for nt in self.nucleotides if nt.residue]


class GencodeExon(Exon):
    __mapper_args__ = {
        'polymorphic_identity': 'gencodeexon'
    }


# TODO: save memory usage with __slots__?
class Nucleotide:
    def __init__(self, parent, coordinate: int, position: int, base: str) -> None:
        self.parent = parent
        self.coordinate = coordinate  # genomic coordinate
        self.position = position  # position within parent
        self.base = Nucleobase(base)
        self.residue = None  # associated Residue, if any
    
    def __repr__(self) -> str:
        return f'{self.parent.chromosome}:{self.coordinate}({self.parent.strand}){self.base}'
    
    @property
    def chromosome(self) -> 'Chromosome':
        return self.parent.chromosome
    
    @property
    def strand(self) -> 'Strand':
        return self.parent.strand

    @property
    def gene(self) -> 'Gene':
        if isinstance(self.parent, Gene):
            return self.parent
        return self.parent.gene
    
    @property
    def exon(self) -> 'Exon':
        return self.parent.get_exon_containing_position(self.position)


@frozendataclass
class Junction:
    donor: int
    acceptor: int
    chromosome: 'Chromosome'
    strand: 'Strand'
    
    def __repr__(self) -> str:
        return f'{self.chromosome}({self.strand}):{self.donor}^{self.acceptor}'
    
    def __eq__(self, other: 'Junction') -> bool:
        if not isinstance(other, Junction):
            raise TypeError(f'Cannot compare Junction with {type(other)}')
        if self.chromosome is not other.chromosome:
            return False
        if self.strand is not other.strand:
            return False
        delta_donor = abs(self.donor - other.donor)
        delta_acceptor = abs(self.acceptor - other.acceptor)
        if 0 < delta_donor <= 2 or 0 < delta_acceptor <= 2:
            warn(f'possible off-by-one error for junctions {self} and {other}')
        return delta_donor == 0 and delta_acceptor == 0


class ORF(Base):
    # genomic coordinates
    # start = Column(Integer)  
    # stop = Column(Integer)  
    # transcript coordinates
    transcript_start = Column(Integer, primary_key=True)
    transcript_stop = Column(Integer, primary_key=True)
    transcript_id = Column(String, ForeignKey('transcript.accession'), primary_key=True)
    transcript = relationship(
        'Transcript', 
        back_populates='orfs'
    )
    protein_id = Column(String, ForeignKey('protein.accession'))
    protein = relationship(
        'Protein',
        back_populates='orf',
        uselist=False
    )

    # __table_args__ = (UniqueConstraint(transcript_id, transcript_start, transcript_stop, name='_transcript_orf_pair'),)

    @reconstructor
    def init_on_load(self):
        self._first_exon_index = self.transcript.get_exon_index_containing_position(self.transcript_start)
        self._last_exon_index = self.transcript.get_exon_index_containing_position(self.transcript_stop)
        
        utr5_boundary_exon_index = self._first_exon_index
        utr3_boundary_exon_index = self._last_exon_index
        if self.transcript.exons[utr5_boundary_exon_index].transcript_start == self.transcript_start:
            utr5_boundary_exon_index -= 1
        if self.transcript.exons[utr3_boundary_exon_index].transcript_stop == self.transcript_stop:
            utr3_boundary_exon_index += 1

        self.utr5 = FivePrimeUTR(self, utr5_boundary_exon_index) if utr5_boundary_exon_index >= 0 else None
        self.utr3 = ThreePrimeUTR(self, utr3_boundary_exon_index) if utr3_boundary_exon_index < len(self.transcript.exons) else None

        # ORFs with stop codons at least 50 bp upstream of the last splice site in the mature transcript
        # (i.e. the beginning of the last exon) are considered candidates for nonsense-mediated decay (NMD)
        last_junction = self.transcript.exons[-1].transcript_start
        self.nmd = last_junction - self.transcript_stop >= 50

    def __repr__(self) -> str:
        return f'{self.transcript}:orf({self.transcript_start}-{self.transcript_stop})'

    # FIXME: make this work in SQL queries
    @property
    def start(self):
        if self.transcript.strand is Strand.PLUS:
            transcript_coord = self.transcript_start
        elif self.transcript.strand is Strand.MINUS:
            transcript_coord = self.transcript_stop
        else:
            return None
        return self.transcript.nucleotides[transcript_coord - 1].coordinate

    @property
    def stop(self):
        if self.transcript.strand is Strand.PLUS:
            transcript_coord = self.transcript_stop
        elif self.transcript.strand is Strand.MINUS:
            transcript_coord = self.transcript_start
        else:
            return None
        return self.transcript.nucleotides[transcript_coord - 1].coordinate
    
    @hybrid_property
    def length(self) -> int:
        return self.transcript_stop - self.transcript_start + 1

    @property
    def sequence(self) -> str:
        return self.transcript.sequence[self.transcript_start - 1:self.transcript_stop]
    
    @property
    def nucleotides(self) -> List['Nucleotide']:
        return self.transcript.nucleotides[self.transcript_start - 1:self.transcript_stop]
    
    @property
    def gene(self) -> 'Gene':
        return self.transcript.gene
    
    @property
    def exons(self) -> List['Exon']:
        return self.transcript.exons[self._first_exon_index:self._last_exon_index+1]
    
    @property
    def junctions(self) -> List['Junction']:
        return self.transcript.junctions[self._first_exon_index:self._last_exon_index]


class UTR(ABC):
    def __init__(self, orf: 'ORF', boundary_exon_index: int):
        self.orf = orf
        self.transcript: 'Transcript' = orf.transcript
        self._boundary_exon_index = boundary_exon_index
        self.transcript_start = None
        self.transcript_stop = None

    @property
    def length(self):
        return self.transcript_stop - self.transcript_start + 1

    @property
    def nucleotides(self) -> List['Nucleotide']:
        return self.transcript.nucleotides[self.transcript_start-1:self.transcript_stop]
    
    @property
    def sequence(self) -> str:
        return self.transcript.sequence[self.transcript_start-1:self.transcript_stop]
    
    @property
    def start(self) -> int:
        return self.transcript.nucleotides[self.transcript_start-1].coordinate
    
    @property
    def stop(self) -> int:
        return self.transcript.nucleotides[self.transcript_stop-1].coordinate
    
    @property
    @abstractmethod
    def exons(self):
        raise NotImplementedError

    @abstractmethod    
    def __repr__(self):
        raise NotImplementedError


class FivePrimeUTR(UTR):
    def __init__(self, orf: 'ORF', boundary_exon_index: int):
        super().__init__(orf, boundary_exon_index)
        self.transcript_start = 1
        self.transcript_stop = orf.transcript_start - 1

    @property
    def exons(self) -> List['Exon']:
        return self.transcript.exons[:self._boundary_exon_index+1]

    def __repr__(self):
        return f'{self.transcript}:utr5({self.transcript_start}-{self.transcript_stop})'


class ThreePrimeUTR(UTR):
    def __init__(self, orf: 'ORF', boundary_exon_index: int):
        super().__init__(orf, boundary_exon_index)
        self.transcript_start = orf.transcript_stop + 1
        self.transcript_stop = self.transcript.length
    
    @property
    def exons(self) -> List['Exon']:
        return self.transcript.exons[self._boundary_exon_index:]
    
    def __repr__(self):
        return f'{self.transcript}:utr3({self.transcript_start}-{self.transcript_stop})'


class Protein(Base, AccessionMixin):
    sequence = Column(String)
    orf = relationship(
        'ORF',
        back_populates='protein',
        uselist=False
    )

    def __init__(self, **kwargs):
        super().__init__(**kwargs)
        self.residues = []

    @reconstructor
    def init_on_load(self):
        self.residues = [Residue(self, aa, i) for i, aa in enumerate(self.sequence + '*', start=1)]
        if self.orf and self.orf.nucleotides:
            self._link_aa_to_orf_nt()
    
    def __repr__(self):
        return f'{self.orf.transcript}:protein'
    
    @property
    def gene(self):
        return self.orf.transcript.gene
    
    @property
    def transcript(self):
        return self.orf.transcript
    
    @hybrid_property
    def length(self):
        return len(self.sequence)

    def _link_aa_to_orf_nt(self):
        aa_sequence = Seq(self.sequence)

        nt_sequence = Seq(self.orf.sequence)
        translation = nt_sequence.translate(to_stop=True)
        aa_match_index = aa_sequence.find(translation)
        if aa_match_index == -1:
            warn(
                f'Could not match amino acid sequence to nucleotide sequence of {self.orf}'
            )
            return
        
        nt_match_index = aa_match_index*3
        nt_list = self.orf.nucleotides[nt_match_index:]
        for i, aa in enumerate(self.residues):
            aa.codon = tuple(nt_list[3*i:3*i + 3])
            for nt in aa.codon:
                nt.residue = aa


OptNucleotide = Optional['Nucleotide']
Codon = Tuple[OptNucleotide, OptNucleotide, OptNucleotide]

class Residue:
    def __init__(self, protein: 'Protein', amino_acid: str, position: int) -> None:
        self.amino_acid = AminoAcid(amino_acid)
        self.protein = protein
        self.position = position  # position within protein peptide sequence
        self.codon: Codon = (None, None, None)  # 3-tuple of associated Nucleotides; filled in later
    
    def __repr__(self) -> str:
        return f'{self.amino_acid}{self.position}'
    
    @property
    def codon_str(self) -> str:
        return ''.join(str(nt.base) for nt in self.codon)

    @property
    def exons(self) -> List['Exon']:
        # TODO: is sorting necessary here?
        return sorted({nt.exon for nt in self.codon}, key=attrgetter('position'))
    
    @property
    def primary_exon(self) -> 'Exon':
        exons = Counter([nt.exon for nt in self.codon])
        return exons.most_common(1)[0][0]
    
    @property
    def junction(self) -> Optional['Junction']:
        exons = self.exons
        if len(exons) < 2:
            return None
        transcript = exons[0].transcript
        # this is a bit kludgy, may need to add properties to Exon class
        return transcript.junctions[exons[0].position - 1]
    
    @property
    def is_gap(self):
        return self.amino_acid is AminoAcid.GAP<|MERGE_RESOLUTION|>--- conflicted
+++ resolved
@@ -17,10 +17,9 @@
 from sqlalchemy.orm import (reconstructor, relationship, scoped_session,
                             sessionmaker)
 from sqlalchemy.orm.exc import NoResultFound
-<<<<<<< HEAD
+
 from sqlalchemy.sql import select, func
-=======
->>>>>>> 0743c5bc
+
 
 working_dir = '/home/redox/sheynkman-lab/biosurfer/biosurfer/core'
 db_path = f'sqlite:///{working_dir}/gencode.sqlite3'
@@ -93,8 +92,7 @@
 
     def __repr__(self) -> str:
         return self.name
-<<<<<<< HEAD
-    
+
     # FIXME: make this work in SQL queries
     @property
     def start(self) -> int:
@@ -104,9 +102,7 @@
     def stop(self) -> int:
         return max(exon.stop for transcript in self.transcripts for exon in transcript.exons)
     
-=======
-
->>>>>>> 0743c5bc
+
 
 class Transcript(Base, NameMixin, AccessionMixin):
     strand = Column(Enum(Strand))
@@ -154,14 +150,10 @@
         for i in range(1, len(self.exons)):
             up_exon = self.exons[i-1]
             down_exon = self.exons[i]
-<<<<<<< HEAD
+
             donor = up_exon.nucleotides[-1].coordinate
             acceptor = down_exon.nucleotides[0].coordinate
-=======
-            offset = -1 if self.strand is Strand.MINUS else 1
-            donor = up_exon.nucleotides[-1].coordinate + offset
-            acceptor = down_exon.nucleotides[0].coordinate - offset
->>>>>>> 0743c5bc
+
             junction = Junction(donor, acceptor, self.chromosome, self.strand)
             mapping[junction] = (up_exon, down_exon)
         return mapping
