--- conflicted
+++ resolved
@@ -15,11 +15,7 @@
                             sessionmaker)
 from sqlalchemy.orm.exc import NoResultFound
 
-<<<<<<< HEAD
-from biosurfer.core.constants import APPRIS, AminoAcid, Nucleobase, Strand, UTRType
-=======
 from biosurfer.core.constants import APPRIS, AminoAcid, Nucleobase, Strand
->>>>>>> 2d1cb8cb
 from biosurfer.core.helpers import BisectDict, frozendataclass
 
 working_dir = '/home/redox/sheynkman-lab/biosurfer/biosurfer/core'
@@ -118,14 +114,8 @@
         for i in range(1, len(self.exons)):
             up_exon = self.exons[i-1]
             down_exon = self.exons[i]
-<<<<<<< HEAD
             donor = up_exon.nucleotides[-1].coordinate
             acceptor = down_exon.nucleotides[0].coordinate
-=======
-            offset = -1 if self.strand is Strand.MINUS else 1
-            donor = up_exon.nucleotides[-1].coordinate + offset
-            acceptor = down_exon.nucleotides[0].coordinate - offset
->>>>>>> 2d1cb8cb
             junction = Junction(donor, acceptor, self.chromosome, self.strand)
             self._junction_mapping[junction] = (up_exon, down_exon)
 
