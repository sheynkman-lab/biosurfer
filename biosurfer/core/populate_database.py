#%%
import csv
import logging
import time
from dataclasses import dataclass
from operator import itemgetter
from typing import Any, Callable, Iterable, Tuple, Type

from Bio import SeqIO
from biosurfer.core.constants import APPRIS, SQANTI, Strand
from biosurfer.core.database import Base, db_session, engine
from biosurfer.core.models import (ORF, Chromosome, Exon, GencodeExon,
                                   GencodeTranscript, Gene, PacBioExon, PacBioTranscript, Protein,
                                   Transcript)
from tqdm import tqdm

<<<<<<< HEAD
=======
from biosurfer.core.constants import APPRIS, Strand
from biosurfer.core.models import (ORF, Base, Chromosome, Exon, GencodeExon,
                    GencodeTranscript, Gene, Protein, Transcript, db_session,
                    engine)
from biosurfer.core.variant import Variant
>>>>>>> f3716e66

CHUNK_SIZE = 10000

@dataclass
class FastaHeaderFields:
    transcript_id: str = None
    protein_id: str = None

def update_and_insert(mapper, mappings_to_update, mappings_to_insert):
    if mappings_to_update:
        db_session.bulk_update_mappings(mapper, mappings_to_update)
        mappings_to_update[:] = []
    if mappings_to_insert:
        db_session.bulk_insert_mappings(mapper, mappings_to_insert)
        mappings_to_insert[:] = []

def read_gtf_line(line: str) -> list:
    """Read and parse a single gtf line

    Args:
        line (str): unbroken line of a gtf file

    Returns:
        list: gtf attributes
        chromosome : str
        source : str
        feature : str
        start : int
        stop : int
        score : str
        strand : str
        phase : str
        attributes: dict
        tags: list

    """
    chromosome, source, feature, start, stop, score, strand, phase, attributes = line.split('\t')
    start = int(start)
    stop = int(stop)
    attributes = attributes.split(';')[:-1]
    attributes = [att.strip(' ').split(' ') for att in attributes]
    tags = [att[1].strip('"') for att in attributes if att[0] == 'tag']
    attributes = {att[0]: att[1].strip('"') for att in attributes if att[0] != 'tag'}
    return chromosome, source, feature, start, stop, score, strand, phase, attributes, tags

def load_gencode_gtf(gtf_file: str, overwrite=False) -> None:
    if overwrite:
        Base.metadata.drop_all(engine)
        print(f'Dropped all tables from {engine.url}')
    Base.metadata.create_all(engine)

    existing_genes = {row.accession for row in db_session.query(Gene.accession).all()}
    existing_transcripts = {row.accession for row in db_session.query(Transcript.accession).all()}
    existing_exons = {(row.accession, row.transcript_id) for row in db_session.query(Exon.accession, Exon.transcript_id).all()}
    existing_orfs = {(row.transcript_id, row.transcript_start, row.transcript_stop) for row in db_session.query(ORF.transcript_id, ORF.transcript_start, ORF.transcript_stop).all()}

    chromosomes = {}
    genes_to_update, genes_to_insert = [], []
    transcripts_to_update, transcripts_to_insert = [], []
    exons_to_update, exons_to_insert = [], []
    orfs_to_update, orfs_to_insert = [], []

    minus_transcripts = set()
    transcripts_to_exons = {}
    transcripts_to_cdss = {}

    with open(gtf_file) as gtf:
        t = tqdm(gtf, desc=f'Reading {gtf_file} as GENCODE', unit='lines')
        for i, line in enumerate(t, start=1):
            if line.startswith("#"): 
                continue
            chr, source, feature, start, stop, score, strand, phase, attributes, tags = read_gtf_line(line)
            gene_id = attributes['gene_id']
            gene_name = attributes['gene_name']
            if attributes['gene_type'] != 'protein_coding':
                continue
            
            if feature == 'gene':
                if chr not in chromosomes:
                    chromosome = db_session.merge(Chromosome(name=chr))
                    chromosomes[chr] = chromosome
                else:
                    chromosome = chromosomes[chr]

                gene = {
                    'accession': gene_id,
                    'name': gene_name,
                    'strand': Strand.from_symbol(strand),
                    'chromosome_id': chr
                }
                if gene_id in existing_genes:
                    genes_to_update.append(gene)
                else:
                    genes_to_insert.append(gene)
                    
            elif feature == 'transcript':
                transcript_id = attributes['transcript_id']
                transcript_name = attributes['transcript_name']
                appris = APPRIS.NONE
                start_nf, end_nf = False, False
                for tag in tags:
                    if 'appris_principal' in tag:
                        appris = APPRIS.PRINCIPAL
                    if 'appris_alternative' in tag:
                        appris = APPRIS.ALTERNATIVE
                    start_nf = start_nf or 'start_NF' in tag
                    end_nf = end_nf or 'end_NF' in tag
                transcript = {
                    'accession': transcript_id,
                    'name': transcript_name,
                    'start': start,
                    'stop' : stop,
                    'type': 'gencodetranscript',
                    'gene_id': gene_id,
                    'strand': Strand.from_symbol(strand),
                    'appris': appris,
                    'start_nf': start_nf,
                    'end_nf': end_nf
                }
                if transcript_id in existing_transcripts:
                    transcripts_to_update.append(transcript)
                else:
                    transcripts_to_insert.append(transcript)
                if Strand.from_symbol(strand) is Strand.MINUS:
                    minus_transcripts.add(transcript_id)
                
            elif feature == 'exon':
                transcript_id = attributes['transcript_id']
                exon_id = attributes['exon_id']
                exon = {
                    'accession': exon_id,
                    'type': 'gencodeexon',
                    'start': start,
                    'stop': stop,
                    'transcript_id': transcript_id
                }
                if (exon_id, transcript_id) in existing_exons:
                    exons_to_update.append(exon)
                else:
                    exons_to_insert.append(exon)
                if transcript_id in transcripts_to_exons:
                    transcripts_to_exons[transcript_id].append(exon)
                else:
                    transcripts_to_exons[transcript_id] = [exon,]
            
            elif feature == 'CDS':
                transcript_id = attributes['transcript_id']
                protein_id = attributes['protein_id']
                cds = (start, stop, protein_id)
                if transcript_id in transcripts_to_cdss:
                    transcripts_to_cdss[transcript_id].append(cds)
                else:
                    transcripts_to_cdss[transcript_id] = [cds,]
            
            if i % CHUNK_SIZE == 0:
                update_and_insert(Gene, genes_to_update, genes_to_insert)
                update_and_insert(GencodeTranscript, transcripts_to_update, transcripts_to_insert)
        update_and_insert(Gene, genes_to_update, genes_to_insert)
        update_and_insert(GencodeTranscript, transcripts_to_update, transcripts_to_insert)
    db_session.commit()

    # calculate the coordinates of each exon relative to the sequence of its parent transcript
    t = tqdm(
        transcripts_to_exons.items(),
        desc = 'Calculating transcript-relative exon coords',
        total = len(transcripts_to_exons),
        unit = 'transcripts'
    )
    for i, (transcript_id, exon_list) in enumerate(t):
        exon_list.sort(key=itemgetter('start'), reverse=transcript_id in minus_transcripts)
        tx_idx = 1
        for i, exon in enumerate(exon_list, start=1):
            exon['position'] = i
            exon_length = exon['stop'] - exon['start'] + 1
            exon['transcript_start'] = tx_idx
            exon['transcript_stop'] = tx_idx + exon_length - 1
            tx_idx += exon_length

        if i % CHUNK_SIZE == 0:
            update_and_insert(GencodeExon, exons_to_update, exons_to_insert)
    update_and_insert(GencodeExon, exons_to_update, exons_to_insert)
    db_session.commit()

    # assemble CDS intervals into ORFs
    t = tqdm(
        transcripts_to_cdss.items(),
        desc = 'Calculating transcript-relative ORF coords',
        total = len(transcripts_to_cdss),
        unit = 'transcripts'
    )
    for i, (transcript_id, cds_list) in enumerate(t):
        assert len({cds[2] for cds in cds_list}) == 1
        exon_list = transcripts_to_exons[transcript_id]
        cds_list.sort(key=itemgetter(0), reverse=transcript_id in minus_transcripts)
        first_cds, last_cds = cds_list[0], cds_list[-1]
        # assuming that the first and last CDSs are the ORF boundaries -- won't work when dealing with multiple ORFs
        orf_start = first_cds[0]
        orf_stop = last_cds[1]
        if transcript_id in minus_transcripts:
            orf_start, orf_stop = orf_stop, orf_start
        first_exon = next((exon for exon in exon_list if exon['start'] <= first_cds[0] and first_cds[1] <= exon['stop']), None)
        last_exon = next((exon for exon in reversed(exon_list) if exon['start'] <= last_cds[0] and last_cds[1] <= exon['stop']), None)
        # find ORF start/end relative to exons
        if transcript_id not in minus_transcripts:
            first_offset = first_cds[0] - first_exon['start']
            last_offset = last_exon['stop'] - last_cds[1]
        else:
            first_offset = first_exon['stop'] - first_cds[1]
            last_offset = last_cds[0] - last_exon['start']
        # convert to transcript-relative coords
        orf_tx_start = first_exon['transcript_start'] + first_offset
        orf_tx_stop = last_exon['transcript_stop'] - last_offset
        orf_tx_stop += 3  # account for stop codon
        orf = {
            'transcript_id': transcript_id,
            'transcript_start': orf_tx_start,
            'transcript_stop': orf_tx_stop,
            'start': orf_start,
            'stop': orf_stop
        }
        if (transcript_id, orf_tx_start, orf_tx_stop) in existing_orfs:
            orfs_to_update.append(orf)
        else:
            orfs_to_insert.append(orf)
        
        if i % CHUNK_SIZE == 0:
            update_and_insert(ORF, orfs_to_update, orfs_to_insert)
    update_and_insert(ORF, orfs_to_update, orfs_to_insert)
    db_session.commit()

def load_pacbio_gtf(gtf_file: str, overwrite=False) -> None:
    if overwrite:
        Base.metadata.drop_all(engine)
        print(f'Dropped all tables from {engine.url}')
    Base.metadata.create_all(engine)

    existing_genes = {row.name: row.accession for row in db_session.query(Gene.name, Gene.accession).all()}
    existing_transcripts = {row.accession for row in db_session.query(Transcript.accession).all()}
    existing_exons = {(row.transcript_id, row.position) for row in db_session.query(Exon.transcript_id, Exon.position).all()}
    existing_orfs = {(row.transcript_id, row.transcript_start, row.transcript_stop) for row in db_session.query(ORF.transcript_id, ORF.transcript_start, ORF.transcript_stop).all()}

    chromosomes = {}
    genes_to_update, genes_to_insert = [], []
    transcripts_to_update, transcripts_to_insert = [], []
    exons_to_update, exons_to_insert = [], []
    orfs_to_update, orfs_to_insert = [], []

    minus_transcripts = set()
    transcripts_to_exons = {}
    transcripts_to_cdss = {}

    with open(gtf_file) as gtf:
        t = tqdm(gtf, desc=f'Reading {gtf_file} as PacBio', unit='lines')
        for i, line in enumerate(t, start=1):
            if line.startswith("#"): 
                continue
            chr, source, feature, start, stop, score, strand, phase, attributes, tags = read_gtf_line(line)
            if chr not in chromosomes:
                chromosome = db_session.merge(Chromosome(name=chr))
                chromosomes[chr] = chromosome
            gene_name = attributes['gene_id']
            if gene_name not in existing_genes:
                existing_genes[gene_name] = gene_name
                gene = {
                    'accession': gene_name,
                    'name': gene_name,
                    'strand': Strand.from_symbol(strand),
                    'chromosome_id': chr
                }
                genes_to_insert.append(gene)
            gene_id = existing_genes[gene_name]

            if feature == 'transcript':
                transcript_id = attributes['transcript_id'].split('|')[1]
                transcript_name = gene_name + '|' + transcript_id
                transcript = {
                    'accession': transcript_id,
                    'name': transcript_name,
                    'type': 'pacbiotranscript',
                    'gene_id': gene_id,
                    'strand': Strand.from_symbol(strand),
                }
                if transcript_id in existing_transcripts:
                    transcripts_to_update.append(transcript)
                else:
                    transcripts_to_insert.append(transcript)
                if Strand.from_symbol(strand) is Strand.MINUS:
                    minus_transcripts.add(transcript_id)
                
            elif feature == 'exon':
                transcript_id = attributes['transcript_id'].split('|')[1]
                exon = {
                    'type': 'pacbioexon',
                    'start': start,
                    'stop': stop,
                    'transcript_id': transcript_id
                }
                if transcript_id in transcripts_to_exons:
                    transcripts_to_exons[transcript_id].append(exon)
                else:
                    transcripts_to_exons[transcript_id] = [exon,]
            
            elif feature == 'CDS':
                transcript_id = attributes['transcript_id'].split('|')[1]
                cds = (start, stop)
                if transcript_id in transcripts_to_cdss:
                    transcripts_to_cdss[transcript_id].append(cds)
                else:
                    transcripts_to_cdss[transcript_id] = [cds,]
            
            if i % CHUNK_SIZE == 0:
                update_and_insert(Gene, genes_to_update, genes_to_insert)
                update_and_insert(PacBioTranscript, transcripts_to_update, transcripts_to_insert)
        update_and_insert(Gene, genes_to_update, genes_to_insert)
        update_and_insert(PacBioTranscript, transcripts_to_update, transcripts_to_insert)
    db_session.commit()

    # calculate the coordinates of each exon relative to the sequence of its parent transcript
    t = tqdm(
        transcripts_to_exons.items(),
        desc = 'Calculating transcript-relative exon coords',
        total = len(transcripts_to_exons),
        unit = 'transcripts'
    )
    for i, (transcript_id, exon_list) in enumerate(t):
        exon_list.sort(key=itemgetter('start'), reverse=transcript_id in minus_transcripts)
        tx_idx = 1
        for i, exon in enumerate(exon_list, start=1):
            exon['position'] = i
            exon['accession'] = transcript_id + f':EXON{i}'
            if (transcript_id, exon['position']) in existing_exons:
                exons_to_update.append(exon)
            else:
                exons_to_insert.append(exon)
            exon_length = exon['stop'] - exon['start'] + 1
            exon['transcript_start'] = tx_idx
            exon['transcript_stop'] = tx_idx + exon_length - 1
            tx_idx += exon_length

        if i % CHUNK_SIZE == 0:
            update_and_insert(PacBioExon, exons_to_update, exons_to_insert)
    update_and_insert(PacBioExon, exons_to_update, exons_to_insert)
    db_session.commit()

    # assemble CDS intervals into ORFs
    t = tqdm(
        transcripts_to_cdss.items(),
        desc = 'Calculating transcript-relative ORF coords',
        total = len(transcripts_to_cdss),
        unit = 'transcripts'
    )
    for i, (transcript_id, cds_list) in enumerate(t):
        exon_list = transcripts_to_exons[transcript_id]
        cds_list.sort(key=itemgetter(0), reverse=transcript_id in minus_transcripts)
        first_cds, last_cds = cds_list[0], cds_list[-1]
        # assuming that the first and last CDSs are the ORF boundaries -- won't work when dealing with multiple ORFs
        orf_start = first_cds[0]
        orf_stop = last_cds[1]
        if transcript_id in minus_transcripts:
            orf_start, orf_stop = orf_stop, orf_start
        first_exon = next((exon for exon in exon_list if exon['start'] <= first_cds[0] and first_cds[1] <= exon['stop']), None)
        last_exon = next((exon for exon in reversed(exon_list) if exon['start'] <= last_cds[0] and last_cds[1] <= exon['stop']), None)
        # find ORF start/end relative to exons
        if transcript_id not in minus_transcripts:
            first_offset = first_cds[0] - first_exon['start']
            last_offset = last_exon['stop'] - last_cds[1]
        else:
            first_offset = first_exon['stop'] - first_cds[1]
            last_offset = last_cds[0] - last_exon['start']
        # convert to transcript-relative coords
        orf_tx_start = first_exon['transcript_start'] + first_offset
        orf_tx_stop = last_exon['transcript_stop'] - last_offset
        orf_tx_stop += 3  # account for stop codon
        orf = {
            'transcript_id': transcript_id,
            'transcript_start': orf_tx_start,
            'transcript_stop': orf_tx_stop,
            'start': orf_start,
            'stop': orf_stop
        }
        if (transcript_id, orf_tx_start, orf_tx_stop) in existing_orfs:
            orfs_to_update.append(orf)
        else:
            orfs_to_insert.append(orf)

        if i % CHUNK_SIZE == 0:
            update_and_insert(ORF, orfs_to_update, orfs_to_insert)
    update_and_insert(ORF, orfs_to_update, orfs_to_insert)
    db_session.commit()

def load_transcript_fasta(transcript_fasta: str, id_extractor: Callable[[str], FastaHeaderFields], id_filter: Callable[[str], bool] = lambda x: False):
    existing_transcripts = {row.accession for row in db_session.query(Transcript.accession)}

    transcripts_to_update = []
    t = tqdm(SeqIO.parse(transcript_fasta, 'fasta'), desc='Reading transcripts fasta', unit='seq')
    for record in t:
        if id_filter(record.id):
            continue
        ids = id_extractor(record.id)
        transcript_id = ids.transcript_id
        sequence = str(record.seq)

        if transcript_id in existing_transcripts:
            transcript = {'accession': transcript_id, 'sequence': sequence}
            transcripts_to_update.append(transcript)
        if len(transcripts_to_update) == CHUNK_SIZE:
            db_session.bulk_update_mappings(Transcript, transcripts_to_update)
            transcripts_to_update[:] = []
    db_session.bulk_update_mappings(Transcript, transcripts_to_update)
    db_session.commit() #Attempt to commit all the records

def load_translation_fasta(translation_fasta: str, id_extractor: Callable[[str], FastaHeaderFields], id_filter: Callable[[str], bool] = lambda x: False):
    existing_proteins = {row.accession for row in db_session.query(Protein.accession)}
    existing_orfs = {}
    for transcript_id, start, stop in db_session.query(ORF.transcript_id, ORF.transcript_start, ORF.transcript_stop):
        if transcript_id in existing_orfs:
            existing_orfs[transcript_id].append((start, stop))
        else:
            existing_orfs[transcript_id] = [(start, stop)]

    orfs_to_update = []
    proteins_to_update = []
    proteins_to_insert = []
    t = tqdm(SeqIO.parse(translation_fasta, 'fasta'), desc='Reading translations fasta', unit='seqs')
    for i, record in enumerate(t, start=1):
        if id_filter(record.id):
            continue
        ids = id_extractor(record.id)
        transcript_id = ids.transcript_id
        protein_id = ids.protein_id 
        sequence = str(record.seq)
        seq_length = len(sequence)
        
        protein = {'accession': protein_id, 'sequence': sequence}
        if protein_id in existing_proteins:
            proteins_to_update.append(protein)
        else:
            proteins_to_insert.append(protein)
        if transcript_id in existing_orfs:
            orfs = existing_orfs[transcript_id]
            for start, stop in orfs:
                if stop - start + 1 == (seq_length + 1)*3:
                    orfs_to_update.append({
                        'transcript_id': transcript_id,
                        'transcript_start': start,
                        'transcript_stop': stop,
                        'protein_id': protein_id
                    })
                    break
        if i % CHUNK_SIZE == 0:
            update_and_insert(ORF, orfs_to_update, [])
            update_and_insert(Protein, proteins_to_update, proteins_to_insert)
    update_and_insert(ORF, orfs_to_update, [])
    update_and_insert(Protein, proteins_to_update, proteins_to_insert)  
    db_session.commit()

<<<<<<< HEAD
SQANTI_DICT = {
    'full-splice_match': SQANTI.FSM,
    'incomplete-splice_match': SQANTI.ISM,
    'novel_in_catalog': SQANTI.NIC,
    'novel_not_in_catalog': SQANTI.NNC
}
=======
def load_variants(vcf_file : str):
    variants_to_insert = []
    with open(vcf_file) as vcf:
        for i, line in enumerate(vcf):
            if line.startswith('#'):
                continue
            chr, pos, id, ref, alt, qual, filter, info, format, default = line.split('\t')
            if filter == 'PASS':
                for ref_nuc in ref.split(','):
                    for alt_nuc in alt.split(','):
                        if len(ref_nuc) == 1 and len(alt_nuc) == 1:
                            variant = {
                                'chromosome_id' : chr,
                                'position' : pos,
                                'reference_sequence' : ref_nuc,
                                'variant_sequence' : alt_nuc
                            }
                            variants_to_insert.append(variant)
    db_session.bulk_insert_mappings(Variant, variants_to_insert)     
    db_session.commit()

path = '../../data/'
gtf_file = 'gencode.v38.basic.annotation.gtf'
tx_file = 'gencode.v38.pc_transcripts.fa'
tl_file = 'gencode.v38.pc_translations.fa'
vcf_file = 'only_isoseq.vcf'
# gtf_file = 'gencode.v38.annotation.gtf.toy'
# tx_file = 'gencode.v38.pc_transcripts.fa.toy'
# tl_file = 'gencode.v38.pc_translations.fa.toy'

#%%
start = time.time()
load_data_from_gtf(path + gtf_file)
end = time.time()
print(f"Time to load gtf file\t{end - start:0.3g}s")
>>>>>>> f3716e66

def load_sqanti_classifications(sqanti_file: str):
    existing_gencode_transcripts = {row.accession for row in db_session.query(GencodeTranscript.accession)}
    existing_pacbio_transcripts = {row.accession for row in db_session.query(PacBioTranscript.accession)}

<<<<<<< HEAD
    transcripts_to_update = []
    with open(sqanti_file) as f:
        reader = csv.DictReader(f, delimiter='\t')
        for row in tqdm(reader, desc='Reading SQANTI classifications', unit='lines'):
            if row['isoform'] in existing_pacbio_transcripts:
                tx = {
                    'accession': row['isoform'],
                    'sqanti': SQANTI_DICT.get(row['structural_category'], SQANTI.OTHER)
                }
                associated_tx = row['associated_transcript']
                if tx['sqanti'] in {SQANTI.FSM, SQANTI.ISM} and associated_tx in existing_gencode_transcripts:
                    tx['gencode_id'] = associated_tx
                transcripts_to_update.append(tx)
            
            if len(transcripts_to_update) == CHUNK_SIZE:
                db_session.bulk_update_mappings(PacBioTranscript, transcripts_to_update)
                transcripts_to_update[:] = []
        db_session.bulk_update_mappings(PacBioTranscript, transcripts_to_update)
        db_session.commit()
=======
#%%
start = time.time()
load_translation_fasta(path + tl_file)
end = time.time()
print(f"time to load translation fasta\t{end - start:0.3g}s / {(end - start)/60:0.3g}min")
# %%
start = time.time()
load_variants(path + vcf_file)
end = time.time()
print(f"time to load vcf file\t{end - start:0.3g}s / {(end - start)/60:0.3g}min")
# %%
>>>>>>> f3716e66
<|MERGE_RESOLUTION|>--- conflicted
+++ resolved
@@ -14,14 +14,6 @@
                                    Transcript)
 from tqdm import tqdm
 
-<<<<<<< HEAD
-=======
-from biosurfer.core.constants import APPRIS, Strand
-from biosurfer.core.models import (ORF, Base, Chromosome, Exon, GencodeExon,
-                    GencodeTranscript, Gene, Protein, Transcript, db_session,
-                    engine)
-from biosurfer.core.variant import Variant
->>>>>>> f3716e66
 
 CHUNK_SIZE = 10000
 
@@ -478,14 +470,14 @@
     update_and_insert(Protein, proteins_to_update, proteins_to_insert)  
     db_session.commit()
 
-<<<<<<< HEAD
+
 SQANTI_DICT = {
     'full-splice_match': SQANTI.FSM,
     'incomplete-splice_match': SQANTI.ISM,
     'novel_in_catalog': SQANTI.NIC,
     'novel_not_in_catalog': SQANTI.NNC
 }
-=======
+
 def load_variants(vcf_file : str):
     variants_to_insert = []
     with open(vcf_file) as vcf:
@@ -507,27 +499,12 @@
     db_session.bulk_insert_mappings(Variant, variants_to_insert)     
     db_session.commit()
 
-path = '../../data/'
-gtf_file = 'gencode.v38.basic.annotation.gtf'
-tx_file = 'gencode.v38.pc_transcripts.fa'
-tl_file = 'gencode.v38.pc_translations.fa'
-vcf_file = 'only_isoseq.vcf'
-# gtf_file = 'gencode.v38.annotation.gtf.toy'
-# tx_file = 'gencode.v38.pc_transcripts.fa.toy'
-# tl_file = 'gencode.v38.pc_translations.fa.toy'
-
-#%%
-start = time.time()
-load_data_from_gtf(path + gtf_file)
-end = time.time()
-print(f"Time to load gtf file\t{end - start:0.3g}s")
->>>>>>> f3716e66
+
 
 def load_sqanti_classifications(sqanti_file: str):
     existing_gencode_transcripts = {row.accession for row in db_session.query(GencodeTranscript.accession)}
     existing_pacbio_transcripts = {row.accession for row in db_session.query(PacBioTranscript.accession)}
 
-<<<<<<< HEAD
     transcripts_to_update = []
     with open(sqanti_file) as f:
         reader = csv.DictReader(f, delimiter='\t')
@@ -547,16 +524,3 @@
                 transcripts_to_update[:] = []
         db_session.bulk_update_mappings(PacBioTranscript, transcripts_to_update)
         db_session.commit()
-=======
-#%%
-start = time.time()
-load_translation_fasta(path + tl_file)
-end = time.time()
-print(f"time to load translation fasta\t{end - start:0.3g}s / {(end - start)/60:0.3g}min")
-# %%
-start = time.time()
-load_variants(path + vcf_file)
-end = time.time()
-print(f"time to load vcf file\t{end - start:0.3g}s / {(end - start)/60:0.3g}min")
-# %%
->>>>>>> f3716e66
