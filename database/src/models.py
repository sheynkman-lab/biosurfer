from collections import Counter
from operator import attrgetter
from typing import List
from warnings import warn

from Bio.Seq import Seq
from inscripta.biocantor.location.location_impl import (CompoundInterval,
                                                        SingleInterval, Strand)
from sqlalchemy import CHAR, Column, Enum, ForeignKey, Integer, String
from sqlalchemy.ext.hybrid import hybrid_method, hybrid_property
from sqlalchemy.ext.orderinglist import ordering_list
from sqlalchemy.orm import reconstructor, relationship

from constants import Nucleobase, AminoAcid
from database import Base


class Chromosome(Base):
    __tablename__ = 'chromosome'
    id = Column(Integer, primary_key=True)
    name = Column(String)
    genes = relationship('Gene', back_populates='chromosome')

    def __repr__(self) -> str:
        return self.name


class Gene(Base):
    __tablename__ = 'gene'

    id = Column(Integer, primary_key=True)
    accession = Column(String)
    name = Column(String)
    chromosome_id = Column(Integer,ForeignKey('chromosome.id'))
    transcripts = relationship('Transcript', back_populates='gene', order_by='Transcript.name')
    chromosome = relationship('Chromosome', back_populates='genes')
    def __repr__(self) -> str:
        return self.name


class Transcript(Base):
    __tablename__ = 'transcript'
    id = Column(Integer, primary_key=True)
    accession = Column(String)
    name = Column(String)
    strand = Column(Enum(Strand))
    type = Column(String)
    sequence = Column(String)
    gene_id = Column(Integer, ForeignKey('gene.id'))
    gene = relationship('Gene', back_populates='transcripts')
    exons = relationship(
        'Exon',
        order_by='Exon.position',
        collection_class=ordering_list('position', count_from=1),
        back_populates='transcript',
        uselist=True
    )
    orfs = relationship(
        'ORF',
        order_by='ORF.start',
        back_populates='transcript',
        uselist=True)
    # TODO: add start and stop attrs

    __mapper_args__ = {
        'polymorphic_on': type,
        'polymorphic_identity': 'transcript'
    }

    def __init__(self):
        self._nucleotides = None

    @reconstructor
    def init_on_load(self):
        self._nucleotides = None

    @hybrid_property
    def nucleotides(self):
        if not self.sequence:
            raise AttributeError(f'{self} has no sequence')
        elif self._nucleotides is None:
            assert sum(exon.stop - exon.start + 1 for exon in self.exons) == len(self.sequence)
            self._nucleotides = []
            i = 0
            for exon in self.exons:
                coords = range(exon.start, exon.stop+1)
                if self.strand is Strand.MINUS:
                    coords = reversed(coords)
                for coord in coords:
                    self._nucleotides.append(Nucleotide(self, coord, i+1, self.sequence[i]))
                    i += 1
        return self._nucleotides

    
    def __repr__(self) -> str:
        return self.name

    @hybrid_property
    def _location(self):
        exon = self.exons[0]
        loc = exon._location
        for exon in self.exons[1:]:
            loc = loc.union(exon._location)
        return loc

    @hybrid_property
    def start(self):
        return min(exon.start for exon in self.exons)
    
    @hybrid_property
    def stop(self):
        return max(exon.stop for exon in self.exons)
    
    @hybrid_property
    def length(self):
        return len(self.sequence)

    @hybrid_property
    def chromosome(self):
        return self.gene.chromosome
    
    @hybrid_property
    def protein(self):
        """Get the "primary" protein produced by this transcript, if it exists."""
        # TODO: implement this
        raise NotImplementedError
    
    @hybrid_method
    def get_exon_containing_position(self, position: int) -> 'Exon':
        """Given a position (1-based) within the transcript's nucleotide sequence, return the exon containing that position."""
        for exon in self.exons:
            if position in range(exon.transcript_start, exon.transcript_stop + 1):
                return exon
        raise ValueError(f'Position {position} not found in {self}')


class GencodeTranscript(Transcript):
    def __init__(self, *, accession, name, strand, appris, start_nf, end_nf):
        super().__init__()
        self.accession = accession
        self.name = name
        self.strand = Strand.from_symbol(strand)
        self.appris = appris
        self.start_nf = start_nf
        self.end_nf = end_nf
    
    __mapper_args__ = {
        'polymorphic_identity': 'gencode_transcript'
    }

    @hybrid_property
    def basic(self):
        return not (self.start_nf or self.end_nf)


class Exon(Base):
    __tablename__ = 'exon'
    id = Column(Integer, primary_key=True)
    accession = Column(String)
    type = Column(String)
    position = Column(Integer)  # exon ordinal within parent transcript
    # genomic coordinates
    start = Column(Integer)
    stop = Column(Integer)
    # transcript coordinates
    transcript_start = Column(Integer)
    transcript_stop = Column(Integer)
    # sequence = Column(String, default='')
    transcript_id = Column(Integer, ForeignKey('transcript.id'))
    transcript = relationship(
        'Transcript', 
        back_populates='exons'
    )
    
    __mapper_args__ = {
        'polymorphic_on': type,
        'polymorphic_identity': 'exon'
    }

    def __repr__(self) -> str:
        return f'{self.transcript}:exon{self.position}'

    @hybrid_property
    def _location(self):
        return SingleInterval(self.transcript_start-1, self.transcript_stop, Strand.PLUS)
    
    @hybrid_property
    def length(self):
        return self.stop - self.start + 1
    
    @hybrid_property
    def gene(self):
        return self.transcript.gene
        
    @hybrid_property
    def chromosome(self):
        return self.gene.chromosome
    
    @hybrid_property
    def strand(self):
        return self.transcript.strand
    
    @hybrid_property
    def sequence(self):
        return self.transcript.sequence[self.transcript_start-1:self.transcript_stop]

    @hybrid_property
    def nucleotides(self):
        return self.transcript.nucleotides[self.transcript_start-1:self.transcript_stop]

    @hybrid_property
    def coding_nucleotides(self):
        return [nt for nt in self.nucleotides if nt.amino_acid]


class GencodeExon(Exon):
    __mapper_args__ = {
        'polymorphic_identity': 'gencode_exon'
    }

    def __init__(self, *, accession, start, stop, transcript):
        self.accession = accession
        self.start = start
        self.stop = stop
        self.transcript = transcript


class Nucleotide:
    def __init__(self, parent, coordinate: int, position: int, base: str) -> None:
        self.parent = parent
        self.coordinate = coordinate  # genomic coordinate
        self.position = position  # position within parent
        self.base = Nucleobase(base)
        self.amino_acid = None  # associated AminoAcid, if any
    
    def __repr__(self) -> str:
<<<<<<< HEAD
        return f'{self.parent.chromosome}:{self.coordinate}({self.parent.strand}){self.nucleotide}'
=======
        return self.base.value
>>>>>>> 62f40c69
    
    @property
    def gene(self):
        if isinstance(self.parent, Gene):
            return self.parent
        return self.parent.gene
    
    @property
    def exon(self) -> 'Exon':
        return self.parent.get_exon_containing_position(self.position)
    

class ORF(Base):
    __tablename__ = 'orf'
    id = Column(Integer, primary_key=True)
    # genomic coordinates
    # TODO: pull these from first and last exon
    start = Column(Integer)  
    stop = Column(Integer)  
    # transcript coordinates
    transcript_start = Column(Integer)
    transcript_stop = Column(Integer)

    transcript_id = Column(Integer, ForeignKey('transcript.id'))
    transcript = relationship(
        'Transcript', 
        back_populates='orfs'
    )
    protein = relationship(
        'Protein',
        back_populates='orf'
    )

    def __repr__(self) -> str:
        return f'{self.transcript}:orf({self.transcript_start}-{self.transcript_stop})'

    @hybrid_property
    def sequence(self):
        return self.transcript.sequence[self.transcript_start - 1:self.transcript_stop]
    
    @hybrid_property
    def nucleotides(self):
        return self.transcript.nucleotides[self.transcript_start - 1:self.transcript_stop]
    
    @hybrid_property
    def gene(self):
        return self.transcript.gene
    
    @hybrid_property
    def _location(self):
        return SingleInterval(self.transcript_start-1, self.transcript_stop, Strand.PLUS)


class Protein(Base):
    __tablename__ = 'protein'
    id = Column(Integer, primary_key=True)
    
    sequence = Column(String)
    
    orf_id = Column(Integer, ForeignKey('orf.id'))
    orf = relationship(
        'ORF',
        back_populates='protein'
    )

    def __init__(self):
        self.residues = []

    @reconstructor
    def init_on_load(self):
        self.residues = [Residue(self, aa, i) for i, aa in enumerate(self.sequence, start=1)]
        if self.orf and self.orf.nucleotides:
            self._link_aa_to_orf_nt()
    
    def __repr__(self):
        return f'{self.orf.transcript}:protein'
    
    @hybrid_property
    def gene(self):
        return self.orf.transcript.gene
    
    def _link_aa_to_orf_nt(self):
        aa_sequence = Seq(self.sequence)

        nt_sequence = Seq(self.orf.sequence)
        translation = nt_sequence.translate(to_stop=True)
        aa_match_index = aa_sequence.find(translation)
        if aa_match_index == -1:
            warn(
                f'Could not match amino acid sequence to nucleotide sequence of {self.orf}'
            )
            return
        
        nt_match_index = aa_match_index*3
        nt_list = self.orf.nucleotides[nt_match_index:]
        for i, aa in enumerate(self.residues):
            aa.codon = tuple(nt_list[3*i:3*i + 3])
            for nt in aa.codon:
                nt.amino_acid = aa
            # tl = CODON_TABLE[''.join(nt.nucleotide for nt in aa.codon)]
            # assert tl == aa.amino_acid, f'{aa.codon} does not translate to {aa}'


class Residue:
    def __init__(self, protein: 'Protein', amino_acid: str, position: int) -> None:
        self.amino_acid = AminoAcid(amino_acid)
        self.protein = protein
        self.position = position  # position within protein peptide sequence
        self.codon = (None, None, None)  # 3-tuple of associated Nucleotides; filled in later
    
    def __repr__(self) -> str:
        return f'{self.amino_acid.value}{self.position}'
    
    @property
    def exons(self) -> List['Exon']:
        return sorted({nt.exon for nt in self.codon}, key=attrgetter('position'))
    
    @property
    def primary_exon(self) -> 'Exon':
        exons = Counter([nt.exon for nt in self.codon])
        return exons.most_common(1)[0][0]<|MERGE_RESOLUTION|>--- conflicted
+++ resolved
@@ -210,7 +210,7 @@
 
     @hybrid_property
     def coding_nucleotides(self):
-        return [nt for nt in self.nucleotides if nt.amino_acid]
+        return [nt for nt in self.nucleotides if nt.residue]
 
 
 class GencodeExon(Exon):
@@ -231,14 +231,10 @@
         self.coordinate = coordinate  # genomic coordinate
         self.position = position  # position within parent
         self.base = Nucleobase(base)
-        self.amino_acid = None  # associated AminoAcid, if any
-    
-    def __repr__(self) -> str:
-<<<<<<< HEAD
-        return f'{self.parent.chromosome}:{self.coordinate}({self.parent.strand}){self.nucleotide}'
-=======
-        return self.base.value
->>>>>>> 62f40c69
+        self.residue = None  # associated Residue, if any
+    
+    def __repr__(self) -> str:
+        return f'{self.parent.chromosome}:{self.coordinate}({self.parent.strand}){self.base.value}'
     
     @property
     def gene(self):
@@ -337,9 +333,7 @@
         for i, aa in enumerate(self.residues):
             aa.codon = tuple(nt_list[3*i:3*i + 3])
             for nt in aa.codon:
-                nt.amino_acid = aa
-            # tl = CODON_TABLE[''.join(nt.nucleotide for nt in aa.codon)]
-            # assert tl == aa.amino_acid, f'{aa.codon} does not translate to {aa}'
+                nt.residue = aa
 
 
 class Residue:
